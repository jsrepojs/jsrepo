lockfileVersion: '9.0'

settings:
  autoInstallPeers: true
  excludeLinksFromLockfile: false

catalogs:
  default:
    '@types/node':
      specifier: ^24.10.0
      version: 24.10.0
    picocolors:
      specifier: ^1.1.1
      version: 1.1.1
    tsdown:
      specifier: ^0.15.12
      version: 0.15.12
    typescript:
      specifier: ^5.9.3
      version: 5.9.3
    vitest:
      specifier: ^4.0.7
      version: 4.0.7
    zod:
      specifier: ^4.1.12
      version: 4.1.12

importers:

  .:
    devDependencies:
      '@biomejs/biome':
        specifier: 2.3.0
        version: 2.3.0
      '@changesets/cli':
        specifier: ^2.29.7
        version: 2.29.7(@types/node@24.10.0)
      '@svitejs/changesets-changelog-github-compact':
        specifier: ^1.2.0
        version: 1.2.0(encoding@0.1.13)
      concurrently:
        specifier: ^9.2.1
        version: 9.2.1
      pkg-pr-new:
        specifier: ^0.0.60
        version: 0.0.60
      wait-on:
        specifier: ^9.0.1
        version: 9.0.1

  apps/docs:
    dependencies:
      '@radix-ui/react-accordion':
        specifier: ^1.2.12
        version: 1.2.12(@types/react-dom@19.2.2(@types/react@19.2.2))(@types/react@19.2.2)(react-dom@19.2.0(react@19.2.0))(react@19.2.0)
      '@radix-ui/react-collapsible':
        specifier: ^1.1.12
        version: 1.1.12(@types/react-dom@19.2.2(@types/react@19.2.2))(@types/react@19.2.2)(react-dom@19.2.0(react@19.2.0))(react@19.2.0)
      '@radix-ui/react-label':
        specifier: ^2.1.8
        version: 2.1.8(@types/react-dom@19.2.2(@types/react@19.2.2))(@types/react@19.2.2)(react-dom@19.2.0(react@19.2.0))(react@19.2.0)
      '@radix-ui/react-popover':
        specifier: ^1.1.15
        version: 1.1.15(@types/react-dom@19.2.2(@types/react@19.2.2))(@types/react@19.2.2)(react-dom@19.2.0(react@19.2.0))(react@19.2.0)
      '@radix-ui/react-separator':
        specifier: ^1.1.8
        version: 1.1.8(@types/react-dom@19.2.2(@types/react@19.2.2))(@types/react@19.2.2)(react-dom@19.2.0(react@19.2.0))(react@19.2.0)
      '@radix-ui/react-slot':
        specifier: ^1.2.4
        version: 1.2.4(@types/react@19.2.2)(react@19.2.0)
      '@radix-ui/react-tabs':
        specifier: ^1.1.13
        version: 1.1.13(@types/react-dom@19.2.2(@types/react@19.2.2))(@types/react@19.2.2)(react-dom@19.2.0(react@19.2.0))(react@19.2.0)
      '@radix-ui/react-tooltip':
        specifier: ^1.2.8
        version: 1.2.8(@types/react-dom@19.2.2(@types/react@19.2.2))(@types/react@19.2.2)(react-dom@19.2.0(react@19.2.0))(react@19.2.0)
      class-variance-authority:
        specifier: ^0.7.1
        version: 0.7.1
      clsx:
        specifier: ^2.1.1
        version: 2.1.1
      fumadocs-core:
        specifier: 16.0.7
        version: 16.0.7(@types/react@19.2.2)(lucide-react@0.552.0(react@19.2.0))(next@16.0.1(react-dom@19.2.0(react@19.2.0))(react@19.2.0))(react-dom@19.2.0(react@19.2.0))(react@19.2.0)
      fumadocs-mdx:
        specifier: 13.0.5
        version: 13.0.5(fumadocs-core@16.0.7(@types/react@19.2.2)(lucide-react@0.552.0(react@19.2.0))(next@16.0.1(react-dom@19.2.0(react@19.2.0))(react@19.2.0))(react-dom@19.2.0(react@19.2.0))(react@19.2.0))(next@16.0.1(react-dom@19.2.0(react@19.2.0))(react@19.2.0))(react@19.2.0)(vite@7.2.0(@types/node@24.10.0)(jiti@2.6.1)(lightningcss@1.30.2))
      fumadocs-ui:
        specifier: 16.0.7
        version: 16.0.7(@types/react-dom@19.2.2(@types/react@19.2.2))(@types/react@19.2.2)(lucide-react@0.552.0(react@19.2.0))(next@16.0.1(react-dom@19.2.0(react@19.2.0))(react@19.2.0))(react-dom@19.2.0(react@19.2.0))(react@19.2.0)(tailwindcss@4.1.16)
      lucide-react:
        specifier: ^0.552.0
        version: 0.552.0(react@19.2.0)
      next:
        specifier: 16.0.1
        version: 16.0.1(react-dom@19.2.0(react@19.2.0))(react@19.2.0)
      next-themes:
        specifier: ^0.4.6
        version: 0.4.6(react-dom@19.2.0(react@19.2.0))(react@19.2.0)
      react:
        specifier: ^19.2.0
        version: 19.2.0
      react-dom:
        specifier: ^19.2.0
        version: 19.2.0(react@19.2.0)
      sonner:
        specifier: ^2.0.7
        version: 2.0.7(react-dom@19.2.0(react@19.2.0))(react@19.2.0)
      tailwind-merge:
        specifier: ^3.3.1
        version: 3.3.1
    devDependencies:
      '@tailwindcss/postcss':
        specifier: ^4.1.14
        version: 4.1.16
      '@types/mdx':
        specifier: ^2.0.13
        version: 2.0.13
      '@types/node':
        specifier: 24.10.0
        version: 24.10.0
      '@types/react':
        specifier: ^19.2.0
        version: 19.2.2
      '@types/react-dom':
        specifier: ^19.2.0
        version: 19.2.2(@types/react@19.2.2)
      jsrepo:
        specifier: workspace:*
        version: link:../../packages/jsrepo
      motion:
        specifier: ^12.23.24
        version: 12.23.24(react-dom@19.2.0(react@19.2.0))(react@19.2.0)
      postcss:
        specifier: ^8.5.6
        version: 8.5.6
      tailwindcss:
        specifier: ^4.1.14
        version: 4.1.16
      tw-animate-css:
        specifier: ^1.4.0
        version: 1.4.0
      typescript:
        specifier: ^5.9.3
        version: 5.9.3

  bundle-analyzer:
    dependencies:
      '@npmcli/arborist':
        specifier: ^9.1.6
        version: 9.1.6
      commander:
        specifier: ^14.0.1
        version: 14.0.1
      npm-packlist:
        specifier: ^10.0.3
        version: 10.0.3
      picocolors:
        specifier: 'catalog:'
        version: 1.1.1
    devDependencies:
      '@types/node':
        specifier: 'catalog:'
        version: 24.9.1
      '@types/npm-packlist':
        specifier: ^7.0.3
        version: 7.0.3
      '@types/npmcli__arborist':
        specifier: ^6.3.1
        version: 6.3.1
      tsdown:
        specifier: 'catalog:'
        version: 0.15.9(typescript@5.9.3)
      zod:
        specifier: 'catalog:'
        version: 4.1.12

  packages/jsrepo:
    dependencies:
      commander:
        specifier: ^14.0.2
        version: 14.0.2
      oxc-parser:
        specifier: ^0.96.0
        version: 0.96.0
      svelte:
        specifier: ^5.41.4
        version: 5.41.4
      unconfig:
        specifier: ^7.3.3
        version: 7.3.3
      vue:
        specifier: ^3.5.22
        version: 3.5.22(typescript@5.9.3)
    devDependencies:
      '@clack/prompts':
        specifier: 1.0.0-alpha.6
        version: 1.0.0-alpha.6
      '@types/node':
        specifier: 'catalog:'
        version: 24.10.0
      '@types/semver':
        specifier: ^7.7.1
        version: 7.7.1
      conf:
        specifier: ^15.0.2
        version: 15.0.2
      css-dependency:
        specifier: ^0.0.3
        version: 0.0.3
      dedent:
        specifier: ^1.7.0
        version: 1.7.0
      diff:
        specifier: ^8.0.2
        version: 8.0.2
      escape-string-regexp:
        specifier: ^5.0.0
        version: 5.0.0
      get-tsconfig:
        specifier: ^4.13.0
        version: 4.13.0
      is-unicode-supported:
        specifier: ^2.1.0
        version: 2.1.0
      magic-string:
        specifier: ^0.30.21
        version: 0.30.21
      nevereverthrow:
        specifier: ^0.3.0
        version: 0.3.0
      node-machine-id:
        specifier: ^1.1.12
        version: 1.1.12
      package-manager-detector:
        specifier: ^1.5.0
        version: 1.5.0
      parse5:
        specifier: ^8.0.0
        version: 8.0.0
      pathe:
        specifier: ^2.0.3
        version: 2.0.3
      picocolors:
        specifier: 'catalog:'
        version: 1.1.1
      semver:
        specifier: ^7.7.3
        version: 7.7.3
      tinyexec:
        specifier: ^1.0.2
        version: 1.0.2
      tsdown:
        specifier: 'catalog:'
        version: 0.15.12(@arethetypeswrong/core@0.18.2)(typescript@5.9.3)
      typescript:
        specifier: 'catalog:'
        version: 5.9.3
      vite:
        specifier: ^7.2.0
        version: 7.2.0(@types/node@24.10.0)(jiti@2.6.1)(lightningcss@1.30.2)
      vitest:
        specifier: 'catalog:'
        version: 4.0.7(@types/debug@4.1.12)(@types/node@24.10.0)(jiti@2.6.1)(lightningcss@1.30.2)(msw@2.11.6(@types/node@24.10.0)(typescript@5.9.3))
      zod:
        specifier: 'catalog:'
        version: 4.1.12

  packages/mcp:
    dependencies:
      jsrepo:
        specifier: workspace:*
        version: link:../jsrepo
    devDependencies:
      '@tmcp/adapter-zod':
        specifier: ^0.1.7
        version: 0.1.7(tmcp@1.16.2(typescript@5.9.3))(zod@4.1.12)
      '@tmcp/transport-in-memory':
        specifier: ^0.0.2
        version: 0.0.2(tmcp@1.16.2(typescript@5.9.3))
      '@tmcp/transport-stdio':
        specifier: ^0.4.0
        version: 0.4.0(tmcp@1.16.2(typescript@5.9.3))
      '@types/node':
        specifier: 'catalog:'
        version: 24.10.0
      dedent:
        specifier: ^1.7.0
        version: 1.7.0
      fuzzysort:
        specifier: ^3.1.0
        version: 3.1.0
      picocolors:
        specifier: 'catalog:'
        version: 1.1.1
      tmcp:
        specifier: ^1.16.2
        version: 1.16.2(typescript@5.9.3)
      tsdown:
        specifier: 'catalog:'
        version: 0.15.12(@arethetypeswrong/core@0.18.2)(typescript@5.9.3)
      typescript:
        specifier: 'catalog:'
        version: 5.9.3
      vitest:
        specifier: 'catalog:'
        version: 4.0.7(@types/debug@4.1.12)(@types/node@24.10.0)(jiti@2.6.1)(lightningcss@1.30.2)(msw@2.11.6(@types/node@24.10.0)(typescript@5.9.3))
      zod:
        specifier: 'catalog:'
        version: 4.1.12

  packages/shadcn:
    dependencies:
      jsrepo:
        specifier: workspace:*
        version: link:../jsrepo
    devDependencies:
      '@types/node':
        specifier: 'catalog:'
        version: 24.10.0
      shadcn:
        specifier: ^3.5.0
        version: 3.5.0(@types/node@24.10.0)(typescript@5.9.3)
      tsdown:
        specifier: 'catalog:'
        version: 0.15.12(@arethetypeswrong/core@0.18.2)(typescript@5.9.3)
      typescript:
        specifier: 'catalog:'
        version: 5.9.3
      zod:
        specifier: 'catalog:'
        version: 4.1.12

  packages/transform-biome:
    dependencies:
      '@biomejs/js-api':
        specifier: ^4.0.0
        version: 4.0.0(@biomejs/wasm-nodejs@2.3.4)
      '@biomejs/wasm-nodejs':
        specifier: ^2.3.4
        version: 2.3.4
      jsrepo:
        specifier: workspace:*
        version: link:../jsrepo
    devDependencies:
      '@types/node':
        specifier: 'catalog:'
        version: 24.10.0
      tsdown:
        specifier: 'catalog:'
        version: 0.15.12(@arethetypeswrong/core@0.18.2)(typescript@5.9.3)
      typescript:
        specifier: 'catalog:'
        version: 5.9.3

  packages/transform-prettier:
    dependencies:
      jsrepo:
        specifier: workspace:*
        version: link:../jsrepo
      prettier:
        specifier: 3.x
        version: 3.6.2
    devDependencies:
      '@types/node':
        specifier: 'catalog:'
        version: 24.10.0
      tsdown:
        specifier: 'catalog:'
        version: 0.15.12(@arethetypeswrong/core@0.18.2)(typescript@5.9.3)
      typescript:
        specifier: 'catalog:'
        version: 5.9.3

  playground/prettier-project:
    dependencies:
      chalk:
        specifier: ^5.6.2
        version: 5.6.2
    devDependencies:
      '@jsrepo/transform-prettier':
        specifier: workspace:*
        version: link:../../packages/transform-prettier
      jsrepo:
        specifier: workspace:*
        version: link:../../packages/jsrepo
      prettier:
        specifier: ^3.6.2
        version: 3.6.2

  playground/react-project:
    dependencies:
      '@radix-ui/react-tabs':
        specifier: ^1.1.13
        version: 1.1.13(@types/react-dom@19.2.2(@types/react@19.2.2))(@types/react@19.2.2)(react-dom@19.2.0(react@19.2.0))(react@19.2.0)
      clsx:
        specifier: ^2.1.1
        version: 2.1.1
      next:
        specifier: 16.0.0
        version: 16.0.0(react-dom@19.2.0(react@19.2.0))(react@19.2.0)
      react:
        specifier: 19.2.0
        version: 19.2.0
      react-dom:
        specifier: 19.2.0
        version: 19.2.0(react@19.2.0)
      tailwind-merge:
        specifier: ^3.3.1
        version: 3.3.1
    devDependencies:
      '@tailwindcss/postcss':
        specifier: ^4
        version: 4.1.16
      '@types/node':
        specifier: ^20
        version: 20.19.23
      '@types/react':
        specifier: ^19
        version: 19.2.2
      '@types/react-dom':
        specifier: ^19
        version: 19.2.2(@types/react@19.2.2)
      jsrepo:
        specifier: workspace:*
        version: link:../../packages/jsrepo
      tailwindcss:
        specifier: ^4
        version: 4.1.16
      typescript:
        specifier: ^5
        version: 5.9.3

  playground/registry:
    dependencies:
      chalk:
        specifier: ^5.6.2
        version: 5.6.2
    devDependencies:
      jsrepo:
        specifier: workspace:*
        version: link:../../packages/jsrepo

packages:

  '@actions/core@1.11.1':
    resolution: {integrity: sha512-hXJCSrkwfA46Vd9Z3q4cpEpHB1rL5NG04+/rbqW9d3+CSvtB1tYe8UTpAlixa1vj0m/ULglfEK2UKxMGxCxv5A==}

  '@actions/exec@1.1.1':
    resolution: {integrity: sha512-+sCcHHbVdk93a0XT19ECtO/gIXoxvdsgQLzb2fE2/5sIZmWQuluYyjPQtrtTHdU1YzTZ7bAPN4sITq2xi1679w==}

  '@actions/http-client@2.2.3':
    resolution: {integrity: sha512-mx8hyJi/hjFvbPokCg4uRd4ZX78t+YyRPtnKWwIl+RzNaVuFpQHfmlGVfsKEJN8LwTCvL+DfVgAM04XaHkm6bA==}

  '@actions/io@1.1.3':
    resolution: {integrity: sha512-wi9JjgKLYS7U/z8PPbco+PvTb/nRWjeoFlJ1Qer83k/3C5PHQi28hiVdeE2kHXmIL99mQFawx8qt/JPjZilJ8Q==}

  '@alloc/quick-lru@5.2.0':
    resolution: {integrity: sha512-UrcABB+4bUrFABwbluTIBErXwvbsU/V7TZWfmbgJfbkwiBuziS9gxdODUyuiecfdGQ85jglMW6juS3+z5TsKLw==}
    engines: {node: '>=10'}

  '@andrewbranch/untar.js@1.0.3':
    resolution: {integrity: sha512-Jh15/qVmrLGhkKJBdXlK1+9tY4lZruYjsgkDFj08ZmDiWVBLJcqkok7Z0/R0In+i1rScBpJlSvrTS2Lm41Pbnw==}

  '@antfu/ni@25.0.0':
    resolution: {integrity: sha512-9q/yCljni37pkMr4sPrI3G4jqdIk074+iukc5aFJl7kmDCCsiJrbZ6zKxnES1Gwg+i9RcDZwvktl23puGslmvA==}
    hasBin: true

  '@arethetypeswrong/core@0.18.2':
    resolution: {integrity: sha512-GiwTmBFOU1/+UVNqqCGzFJYfBXEytUkiI+iRZ6Qx7KmUVtLm00sYySkfe203C9QtPG11yOz1ZaMek8dT/xnlgg==}
    engines: {node: '>=20'}

  '@babel/code-frame@7.27.1':
    resolution: {integrity: sha512-cjQ7ZlQ0Mv3b47hABuTevyTuYN4i+loJKGeV9flcCgIK37cCXRh+L1bd3iBHlynerhQ7BhCkn2BPbQUL+rGqFg==}
    engines: {node: '>=6.9.0'}

  '@babel/compat-data@7.28.5':
    resolution: {integrity: sha512-6uFXyCayocRbqhZOB+6XcuZbkMNimwfVGFji8CTZnCzOHVGvDqzvitu1re2AU5LROliz7eQPhB8CpAMvnx9EjA==}
    engines: {node: '>=6.9.0'}

  '@babel/core@7.28.5':
    resolution: {integrity: sha512-e7jT4DxYvIDLk1ZHmU/m/mB19rex9sv0c2ftBtjSBv+kVM/902eh0fINUzD7UwLLNR+jU585GxUJ8/EBfAM5fw==}
    engines: {node: '>=6.9.0'}

  '@babel/generator@7.28.5':
    resolution: {integrity: sha512-3EwLFhZ38J4VyIP6WNtt2kUdW9dokXA9Cr4IVIFHuCpZ3H8/YFOl5JjZHisrn1fATPBmKKqXzDFvh9fUwHz6CQ==}
    engines: {node: '>=6.9.0'}

  '@babel/helper-annotate-as-pure@7.27.3':
    resolution: {integrity: sha512-fXSwMQqitTGeHLBC08Eq5yXz2m37E4pJX1qAU1+2cNedz/ifv/bVXft90VeSav5nFO61EcNgwr0aJxbyPaWBPg==}
    engines: {node: '>=6.9.0'}

  '@babel/helper-compilation-targets@7.27.2':
    resolution: {integrity: sha512-2+1thGUUWWjLTYTHZWK1n8Yga0ijBz1XAhUXcKy81rd5g6yh7hGqMp45v7cadSbEHc9G3OTv45SyneRN3ps4DQ==}
    engines: {node: '>=6.9.0'}

  '@babel/helper-create-class-features-plugin@7.28.5':
    resolution: {integrity: sha512-q3WC4JfdODypvxArsJQROfupPBq9+lMwjKq7C33GhbFYJsufD0yd/ziwD+hJucLeWsnFPWZjsU2DNFqBPE7jwQ==}
    engines: {node: '>=6.9.0'}
    peerDependencies:
      '@babel/core': ^7.0.0

  '@babel/helper-globals@7.28.0':
    resolution: {integrity: sha512-+W6cISkXFa1jXsDEdYA8HeevQT/FULhxzR99pxphltZcVaugps53THCeiWA8SguxxpSp3gKPiuYfSWopkLQ4hw==}
    engines: {node: '>=6.9.0'}

  '@babel/helper-member-expression-to-functions@7.28.5':
    resolution: {integrity: sha512-cwM7SBRZcPCLgl8a7cY0soT1SptSzAlMH39vwiRpOQkJlh53r5hdHwLSCZpQdVLT39sZt+CRpNwYG4Y2v77atg==}
    engines: {node: '>=6.9.0'}

  '@babel/helper-module-imports@7.27.1':
    resolution: {integrity: sha512-0gSFWUPNXNopqtIPQvlD5WgXYI5GY2kP2cCvoT8kczjbfcfuIljTbcWrulD1CIPIX2gt1wghbDy08yE1p+/r3w==}
    engines: {node: '>=6.9.0'}

  '@babel/helper-module-transforms@7.28.3':
    resolution: {integrity: sha512-gytXUbs8k2sXS9PnQptz5o0QnpLL51SwASIORY6XaBKF88nsOT0Zw9szLqlSGQDP/4TljBAD5y98p2U1fqkdsw==}
    engines: {node: '>=6.9.0'}
    peerDependencies:
      '@babel/core': ^7.0.0

  '@babel/helper-optimise-call-expression@7.27.1':
    resolution: {integrity: sha512-URMGH08NzYFhubNSGJrpUEphGKQwMQYBySzat5cAByY1/YgIRkULnIy3tAMeszlL/so2HbeilYloUmSpd7GdVw==}
    engines: {node: '>=6.9.0'}

  '@babel/helper-plugin-utils@7.27.1':
    resolution: {integrity: sha512-1gn1Up5YXka3YYAHGKpbideQ5Yjf1tDa9qYcgysz+cNCXukyLl6DjPXhD3VRwSb8c0J9tA4b2+rHEZtc6R0tlw==}
    engines: {node: '>=6.9.0'}

  '@babel/helper-replace-supers@7.27.1':
    resolution: {integrity: sha512-7EHz6qDZc8RYS5ElPoShMheWvEgERonFCs7IAonWLLUTXW59DP14bCZt89/GKyreYn8g3S83m21FelHKbeDCKA==}
    engines: {node: '>=6.9.0'}
    peerDependencies:
      '@babel/core': ^7.0.0

  '@babel/helper-skip-transparent-expression-wrappers@7.27.1':
    resolution: {integrity: sha512-Tub4ZKEXqbPjXgWLl2+3JpQAYBJ8+ikpQ2Ocj/q/r0LwE3UhENh7EUabyHjz2kCEsrRY83ew2DQdHluuiDQFzg==}
    engines: {node: '>=6.9.0'}

  '@babel/helper-string-parser@7.27.1':
    resolution: {integrity: sha512-qMlSxKbpRlAridDExk92nSobyDdpPijUq2DW6oDnUqd0iOGxmQjyqhMIihI9+zv4LPyZdRje2cavWPbCbWm3eA==}
    engines: {node: '>=6.9.0'}

  '@babel/helper-validator-identifier@7.27.1':
    resolution: {integrity: sha512-D2hP9eA+Sqx1kBZgzxZh0y1trbuU+JoDkiEwqhQ36nodYqJwyEIhPSdMNd7lOm/4io72luTPWH20Yda0xOuUow==}
    engines: {node: '>=6.9.0'}

  '@babel/helper-validator-identifier@7.28.5':
    resolution: {integrity: sha512-qSs4ifwzKJSV39ucNjsvc6WVHs6b7S03sOh2OcHF9UHfVPqWWALUsNUVzhSBiItjRZoLHx7nIarVjqKVusUZ1Q==}
    engines: {node: '>=6.9.0'}

  '@babel/helper-validator-option@7.27.1':
    resolution: {integrity: sha512-YvjJow9FxbhFFKDSuFnVCe2WxXk1zWc22fFePVNEaWJEu8IrZVlda6N0uHwzZrUM1il7NC9Mlp4MaJYbYd9JSg==}
    engines: {node: '>=6.9.0'}

  '@babel/helpers@7.28.4':
    resolution: {integrity: sha512-HFN59MmQXGHVyYadKLVumYsA9dBFun/ldYxipEjzA4196jpLZd8UjEEBLkbEkvfYreDqJhZxYAWFPtrfhNpj4w==}
    engines: {node: '>=6.9.0'}

  '@babel/parser@7.28.4':
    resolution: {integrity: sha512-yZbBqeM6TkpP9du/I2pUZnJsRMGGvOuIrhjzC1AwHwW+6he4mni6Bp/m8ijn0iOuZuPI2BfkCoSRunpyjnrQKg==}
    engines: {node: '>=6.0.0'}
    hasBin: true

  '@babel/parser@7.28.5':
    resolution: {integrity: sha512-KKBU1VGYR7ORr3At5HAtUQ+TV3SzRCXmA/8OdDZiLDBIZxVyzXuztPjfLd3BV1PRAQGCMWWSHYhL0F8d5uHBDQ==}
    engines: {node: '>=6.0.0'}
    hasBin: true

  '@babel/plugin-syntax-jsx@7.27.1':
    resolution: {integrity: sha512-y8YTNIeKoyhGd9O0Jiyzyyqk8gdjnumGTQPsz0xOZOQ2RmkVJeZ1vmmfIvFEKqucBG6axJGBZDE/7iI5suUI/w==}
    engines: {node: '>=6.9.0'}
    peerDependencies:
      '@babel/core': ^7.0.0-0

  '@babel/plugin-syntax-typescript@7.27.1':
    resolution: {integrity: sha512-xfYCBMxveHrRMnAWl1ZlPXOZjzkN82THFvLhQhFXFt81Z5HnN+EtUkZhv/zcKpmT3fzmWZB0ywiBrbC3vogbwQ==}
    engines: {node: '>=6.9.0'}
    peerDependencies:
      '@babel/core': ^7.0.0-0

  '@babel/plugin-transform-modules-commonjs@7.27.1':
    resolution: {integrity: sha512-OJguuwlTYlN0gBZFRPqwOGNWssZjfIUdS7HMYtN8c1KmwpwHFBwTeFZrg9XZa+DFTitWOW5iTAG7tyCUPsCCyw==}
    engines: {node: '>=6.9.0'}
    peerDependencies:
      '@babel/core': ^7.0.0-0

  '@babel/plugin-transform-typescript@7.28.5':
    resolution: {integrity: sha512-x2Qa+v/CuEoX7Dr31iAfr0IhInrVOWZU/2vJMJ00FOR/2nM0BcBEclpaf9sWCDc+v5e9dMrhSH8/atq/kX7+bA==}
    engines: {node: '>=6.9.0'}
    peerDependencies:
      '@babel/core': ^7.0.0-0

  '@babel/preset-typescript@7.28.5':
    resolution: {integrity: sha512-+bQy5WOI2V6LJZpPVxY+yp66XdZ2yifu0Mc1aP5CQKgjn4QM5IN2i5fAZ4xKop47pr8rpVhiAeu+nDQa12C8+g==}
    engines: {node: '>=6.9.0'}
    peerDependencies:
      '@babel/core': ^7.0.0-0

  '@babel/runtime@7.28.4':
    resolution: {integrity: sha512-Q/N6JNWvIvPnLDvjlE1OUBLPQHH6l3CltCEsHIujp45zQUSSh8K+gHnaEX45yAT1nyngnINhvWtzN+Nb9D8RAQ==}
    engines: {node: '>=6.9.0'}

  '@babel/template@7.27.2':
    resolution: {integrity: sha512-LPDZ85aEJyYSd18/DkjNh4/y1ntkE5KwUHWTiqgRxruuZL2F1yuHligVHLvcHY2vMHXttKFpJn6LwfI7cw7ODw==}
    engines: {node: '>=6.9.0'}

  '@babel/traverse@7.28.5':
    resolution: {integrity: sha512-TCCj4t55U90khlYkVV/0TfkJkAkUg3jZFA3Neb7unZT8CPok7iiRfaX0F+WnqWqt7OxhOn0uBKXCw4lbL8W0aQ==}
    engines: {node: '>=6.9.0'}

  '@babel/types@7.28.4':
    resolution: {integrity: sha512-bkFqkLhh3pMBUQQkpVgWDWq/lqzc2678eUyDlTBhRqhCHFguYYGM0Efga7tYk4TogG/3x0EEl66/OQ+WGbWB/Q==}
    engines: {node: '>=6.9.0'}

  '@babel/types@7.28.5':
    resolution: {integrity: sha512-qQ5m48eI/MFLQ5PxQj4PFaprjyCTLI37ElWMmNs0K8Lk3dVeOdNpB3ks8jc7yM5CDmVC73eMVk/trk3fgmrUpA==}
    engines: {node: '>=6.9.0'}

  '@biomejs/biome@2.3.0':
    resolution: {integrity: sha512-shdUY5H3S3tJVUWoVWo5ua+GdPW5lRHf+b0IwZ4OC1o2zOKQECZ6l2KbU6t89FNhtd3Qx5eg5N7/UsQWGQbAFw==}
    engines: {node: '>=14.21.3'}
    hasBin: true

  '@biomejs/cli-darwin-arm64@2.3.0':
    resolution: {integrity: sha512-3cJVT0Z5pbTkoBmbjmDZTDFYxIkRcrs9sYVJbIBHU8E6qQxgXAaBfSVjjCreG56rfDuQBr43GzwzmaHPcu4vlw==}
    engines: {node: '>=14.21.3'}
    cpu: [arm64]
    os: [darwin]

  '@biomejs/cli-darwin-x64@2.3.0':
    resolution: {integrity: sha512-6LIkhglh3UGjuDqJXsK42qCA0XkD1Ke4K/raFOii7QQPbM8Pia7Qj2Hji4XuF2/R78hRmEx7uKJH3t/Y9UahtQ==}
    engines: {node: '>=14.21.3'}
    cpu: [x64]
    os: [darwin]

  '@biomejs/cli-linux-arm64-musl@2.3.0':
    resolution: {integrity: sha512-nDksoFdwZ2YrE7NiYDhtMhL2UgFn8Kb7Y0bYvnTAakHnqEdb4lKindtBc1f+xg2Snz0JQhJUYO7r9CDBosRU5w==}
    engines: {node: '>=14.21.3'}
    cpu: [arm64]
    os: [linux]

  '@biomejs/cli-linux-arm64@2.3.0':
    resolution: {integrity: sha512-uhAsbXySX7xsXahegDg5h3CDgfMcRsJvWLFPG0pjkylgBb9lErbK2C0UINW52zhwg0cPISB09lxHPxCau4e2xA==}
    engines: {node: '>=14.21.3'}
    cpu: [arm64]
    os: [linux]

  '@biomejs/cli-linux-x64-musl@2.3.0':
    resolution: {integrity: sha512-+i9UcJwl99uAhtRQDz9jUAh+Xkb097eekxs/D9j4deWDg5/yB/jPWzISe1nBHvlzTXsdUSj0VvB4Go2DSpKIMw==}
    engines: {node: '>=14.21.3'}
    cpu: [x64]
    os: [linux]

  '@biomejs/cli-linux-x64@2.3.0':
    resolution: {integrity: sha512-uxa8reA2s1VgoH8MhbGlCmMOt3JuSE1vJBifkh1ulaPiuk0SPx8cCdpnm9NWnTe2x/LfWInWx4sZ7muaXTPGGw==}
    engines: {node: '>=14.21.3'}
    cpu: [x64]
    os: [linux]

  '@biomejs/cli-win32-arm64@2.3.0':
    resolution: {integrity: sha512-ynjmsJLIKrAjC3CCnKMMhzcnNy8dbQWjKfSU5YA0mIruTxBNMbkAJp+Pr2iV7/hFou+66ZSD/WV8hmLEmhUaXA==}
    engines: {node: '>=14.21.3'}
    cpu: [arm64]
    os: [win32]

  '@biomejs/cli-win32-x64@2.3.0':
    resolution: {integrity: sha512-zOCYmCRVkWXc9v8P7OLbLlGGMxQTKMvi+5IC4v7O8DkjLCOHRzRVK/Lno2pGZNo0lzKM60pcQOhH8HVkXMQdFg==}
    engines: {node: '>=14.21.3'}
    cpu: [x64]
    os: [win32]

  '@biomejs/js-api@4.0.0':
    resolution: {integrity: sha512-EOArR/6drRzM1/hwOIz1pZw90FL31Ud4Y7hEHGWVtMNmAwS9SrwZ8hMENGlLVXCeGW/kL46p8kX7eO6x9Nmezg==}
    peerDependencies:
      '@biomejs/wasm-bundler': ^2.3.0
      '@biomejs/wasm-nodejs': ^2.3.0
      '@biomejs/wasm-web': ^2.3.0
    peerDependenciesMeta:
      '@biomejs/wasm-bundler':
        optional: true
      '@biomejs/wasm-nodejs':
        optional: true
      '@biomejs/wasm-web':
        optional: true

  '@biomejs/wasm-nodejs@2.3.4':
    resolution: {integrity: sha512-xffZlGRw4m/N+5H1uE81qSHQL8oL9QlWXRor26oaRWmjWi5VbCEyJTEr/3KMKeDLOUmW07vI8OElPWbw4OcjKA==}

  '@braidai/lang@1.1.2':
    resolution: {integrity: sha512-qBcknbBufNHlui137Hft8xauQMTZDKdophmLFv05r2eNmdIv/MlPuP4TdUknHG68UdWLgVZwgxVe735HzJNIwA==}

  '@changesets/apply-release-plan@7.0.13':
    resolution: {integrity: sha512-BIW7bofD2yAWoE8H4V40FikC+1nNFEKBisMECccS16W1rt6qqhNTBDmIw5HaqmMgtLNz9e7oiALiEUuKrQ4oHg==}

  '@changesets/assemble-release-plan@6.0.9':
    resolution: {integrity: sha512-tPgeeqCHIwNo8sypKlS3gOPmsS3wP0zHt67JDuL20P4QcXiw/O4Hl7oXiuLnP9yg+rXLQ2sScdV1Kkzde61iSQ==}

  '@changesets/changelog-git@0.2.1':
    resolution: {integrity: sha512-x/xEleCFLH28c3bQeQIyeZf8lFXyDFVn1SgcBiR2Tw/r4IAWlk1fzxCEZ6NxQAjF2Nwtczoen3OA2qR+UawQ8Q==}

  '@changesets/cli@2.29.7':
    resolution: {integrity: sha512-R7RqWoaksyyKXbKXBTbT4REdy22yH81mcFK6sWtqSanxUCbUi9Uf+6aqxZtDQouIqPdem2W56CdxXgsxdq7FLQ==}
    hasBin: true

  '@changesets/config@3.1.1':
    resolution: {integrity: sha512-bd+3Ap2TKXxljCggI0mKPfzCQKeV/TU4yO2h2C6vAihIo8tzseAn2e7klSuiyYYXvgu53zMN1OeYMIQkaQoWnA==}

  '@changesets/errors@0.2.0':
    resolution: {integrity: sha512-6BLOQUscTpZeGljvyQXlWOItQyU71kCdGz7Pi8H8zdw6BI0g3m43iL4xKUVPWtG+qrrL9DTjpdn8eYuCQSRpow==}

  '@changesets/get-dependents-graph@2.1.3':
    resolution: {integrity: sha512-gphr+v0mv2I3Oxt19VdWRRUxq3sseyUpX9DaHpTUmLj92Y10AGy+XOtV+kbM6L/fDcpx7/ISDFK6T8A/P3lOdQ==}

  '@changesets/get-github-info@0.6.0':
    resolution: {integrity: sha512-v/TSnFVXI8vzX9/w3DU2Ol+UlTZcu3m0kXTjTT4KlAdwSvwutcByYwyYn9hwerPWfPkT2JfpoX0KgvCEi8Q/SA==}

  '@changesets/get-release-plan@4.0.13':
    resolution: {integrity: sha512-DWG1pus72FcNeXkM12tx+xtExyH/c9I1z+2aXlObH3i9YA7+WZEVaiHzHl03thpvAgWTRaH64MpfHxozfF7Dvg==}

  '@changesets/get-version-range-type@0.4.0':
    resolution: {integrity: sha512-hwawtob9DryoGTpixy1D3ZXbGgJu1Rhr+ySH2PvTLHvkZuQ7sRT4oQwMh0hbqZH1weAooedEjRsbrWcGLCeyVQ==}

  '@changesets/git@3.0.4':
    resolution: {integrity: sha512-BXANzRFkX+XcC1q/d27NKvlJ1yf7PSAgi8JG6dt8EfbHFHi4neau7mufcSca5zRhwOL8j9s6EqsxmT+s+/E6Sw==}

  '@changesets/logger@0.1.1':
    resolution: {integrity: sha512-OQtR36ZlnuTxKqoW4Sv6x5YIhOmClRd5pWsjZsddYxpWs517R0HkyiefQPIytCVh4ZcC5x9XaG8KTdd5iRQUfg==}

  '@changesets/parse@0.4.1':
    resolution: {integrity: sha512-iwksMs5Bf/wUItfcg+OXrEpravm5rEd9Bf4oyIPL4kVTmJQ7PNDSd6MDYkpSJR1pn7tz/k8Zf2DhTCqX08Ou+Q==}

  '@changesets/pre@2.0.2':
    resolution: {integrity: sha512-HaL/gEyFVvkf9KFg6484wR9s0qjAXlZ8qWPDkTyKF6+zqjBe/I2mygg3MbpZ++hdi0ToqNUF8cjj7fBy0dg8Ug==}

  '@changesets/read@0.6.5':
    resolution: {integrity: sha512-UPzNGhsSjHD3Veb0xO/MwvasGe8eMyNrR/sT9gR8Q3DhOQZirgKhhXv/8hVsI0QpPjR004Z9iFxoJU6in3uGMg==}

  '@changesets/should-skip-package@0.1.2':
    resolution: {integrity: sha512-qAK/WrqWLNCP22UDdBTMPH5f41elVDlsNyat180A33dWxuUDyNpg6fPi/FyTZwRriVjg0L8gnjJn2F9XAoF0qw==}

  '@changesets/types@4.1.0':
    resolution: {integrity: sha512-LDQvVDv5Kb50ny2s25Fhm3d9QSZimsoUGBsUioj6MC3qbMUCuC8GPIvk/M6IvXx3lYhAs0lwWUQLb+VIEUCECw==}

  '@changesets/types@6.1.0':
    resolution: {integrity: sha512-rKQcJ+o1nKNgeoYRHKOS07tAMNd3YSN0uHaJOZYjBAgxfV7TUE7JE+z4BzZdQwb5hKaYbayKN5KrYV7ODb2rAA==}

  '@changesets/write@0.4.0':
    resolution: {integrity: sha512-CdTLvIOPiCNuH71pyDu3rA+Q0n65cmAbXnwWH84rKGiFumFzkmHNT8KHTMEchcxN+Kl8I54xGUhJ7l3E7X396Q==}

  '@clack/core@1.0.0-alpha.6':
    resolution: {integrity: sha512-eG5P45+oShFG17u9I1DJzLkXYB1hpUgTLi32EfsMjSHLEqJUR8BOBCVFkdbUX2g08eh/HCi6UxNGpPhaac1LAA==}

  '@clack/prompts@1.0.0-alpha.6':
    resolution: {integrity: sha512-75NCtYOgDHVBE2nLdKPTDYOaESxO0GLAKC7INREp5VbS988Xua1u+588VaGlcvXiLc/kSwc25Cd+4PeTSpY6QQ==}

  '@dotenvx/dotenvx@1.51.1':
    resolution: {integrity: sha512-fqcQxcxC4LOaUlW8IkyWw8x0yirlLUkbxohz9OnWvVWjf73J5yyw7jxWnkOJaUKXZotcGEScDox9MU6rSkcDgg==}
    hasBin: true

  '@ecies/ciphers@0.2.5':
    resolution: {integrity: sha512-GalEZH4JgOMHYYcYmVqnFirFsjZHeoGMDt9IxEnM9F7GRUUyUksJ7Ou53L83WHJq3RWKD3AcBpo0iQh0oMpf8A==}
    engines: {bun: '>=1', deno: '>=2', node: '>=16'}
    peerDependencies:
      '@noble/ciphers': ^1.0.0

  '@emnapi/core@1.6.0':
    resolution: {integrity: sha512-zq/ay+9fNIJJtJiZxdTnXS20PllcYMX3OE23ESc4HK/bdYu3cOWYVhsOhVnXALfU/uqJIxn5NBPd9z4v+SfoSg==}

  '@emnapi/runtime@1.6.0':
    resolution: {integrity: sha512-obtUmAHTMjll499P+D9A3axeJFlhdjOWdKUNs/U6QIGT7V5RjcUW1xToAzjvmgTSQhDbYn/NwfTRoJcQ2rNBxA==}

  '@emnapi/wasi-threads@1.1.0':
    resolution: {integrity: sha512-WI0DdZ8xFSbgMjR1sFsKABJ/C5OnRrjT06JXbZKexJGrDuPTzZdDYfFlsgcCXCyf+suG5QU2e/y1Wo2V/OapLQ==}

  '@esbuild/aix-ppc64@0.25.12':
    resolution: {integrity: sha512-Hhmwd6CInZ3dwpuGTF8fJG6yoWmsToE+vYgD4nytZVxcu1ulHpUQRAB1UJ8+N1Am3Mz4+xOByoQoSZf4D+CpkA==}
    engines: {node: '>=18'}
    cpu: [ppc64]
    os: [aix]

  '@esbuild/android-arm64@0.25.12':
    resolution: {integrity: sha512-6AAmLG7zwD1Z159jCKPvAxZd4y/VTO0VkprYy+3N2FtJ8+BQWFXU+OxARIwA46c5tdD9SsKGZ/1ocqBS/gAKHg==}
    engines: {node: '>=18'}
    cpu: [arm64]
    os: [android]

  '@esbuild/android-arm@0.25.12':
    resolution: {integrity: sha512-VJ+sKvNA/GE7Ccacc9Cha7bpS8nyzVv0jdVgwNDaR4gDMC/2TTRc33Ip8qrNYUcpkOHUT5OZ0bUcNNVZQ9RLlg==}
    engines: {node: '>=18'}
    cpu: [arm]
    os: [android]

  '@esbuild/android-x64@0.25.12':
    resolution: {integrity: sha512-5jbb+2hhDHx5phYR2By8GTWEzn6I9UqR11Kwf22iKbNpYrsmRB18aX/9ivc5cabcUiAT/wM+YIZ6SG9QO6a8kg==}
    engines: {node: '>=18'}
    cpu: [x64]
    os: [android]

  '@esbuild/darwin-arm64@0.25.12':
    resolution: {integrity: sha512-N3zl+lxHCifgIlcMUP5016ESkeQjLj/959RxxNYIthIg+CQHInujFuXeWbWMgnTo4cp5XVHqFPmpyu9J65C1Yg==}
    engines: {node: '>=18'}
    cpu: [arm64]
    os: [darwin]

  '@esbuild/darwin-x64@0.25.12':
    resolution: {integrity: sha512-HQ9ka4Kx21qHXwtlTUVbKJOAnmG1ipXhdWTmNXiPzPfWKpXqASVcWdnf2bnL73wgjNrFXAa3yYvBSd9pzfEIpA==}
    engines: {node: '>=18'}
    cpu: [x64]
    os: [darwin]

  '@esbuild/freebsd-arm64@0.25.12':
    resolution: {integrity: sha512-gA0Bx759+7Jve03K1S0vkOu5Lg/85dou3EseOGUes8flVOGxbhDDh/iZaoek11Y8mtyKPGF3vP8XhnkDEAmzeg==}
    engines: {node: '>=18'}
    cpu: [arm64]
    os: [freebsd]

  '@esbuild/freebsd-x64@0.25.12':
    resolution: {integrity: sha512-TGbO26Yw2xsHzxtbVFGEXBFH0FRAP7gtcPE7P5yP7wGy7cXK2oO7RyOhL5NLiqTlBh47XhmIUXuGciXEqYFfBQ==}
    engines: {node: '>=18'}
    cpu: [x64]
    os: [freebsd]

  '@esbuild/linux-arm64@0.25.12':
    resolution: {integrity: sha512-8bwX7a8FghIgrupcxb4aUmYDLp8pX06rGh5HqDT7bB+8Rdells6mHvrFHHW2JAOPZUbnjUpKTLg6ECyzvas2AQ==}
    engines: {node: '>=18'}
    cpu: [arm64]
    os: [linux]

  '@esbuild/linux-arm@0.25.12':
    resolution: {integrity: sha512-lPDGyC1JPDou8kGcywY0YILzWlhhnRjdof3UlcoqYmS9El818LLfJJc3PXXgZHrHCAKs/Z2SeZtDJr5MrkxtOw==}
    engines: {node: '>=18'}
    cpu: [arm]
    os: [linux]

  '@esbuild/linux-ia32@0.25.12':
    resolution: {integrity: sha512-0y9KrdVnbMM2/vG8KfU0byhUN+EFCny9+8g202gYqSSVMonbsCfLjUO+rCci7pM0WBEtz+oK/PIwHkzxkyharA==}
    engines: {node: '>=18'}
    cpu: [ia32]
    os: [linux]

  '@esbuild/linux-loong64@0.25.12':
    resolution: {integrity: sha512-h///Lr5a9rib/v1GGqXVGzjL4TMvVTv+s1DPoxQdz7l/AYv6LDSxdIwzxkrPW438oUXiDtwM10o9PmwS/6Z0Ng==}
    engines: {node: '>=18'}
    cpu: [loong64]
    os: [linux]

  '@esbuild/linux-mips64el@0.25.12':
    resolution: {integrity: sha512-iyRrM1Pzy9GFMDLsXn1iHUm18nhKnNMWscjmp4+hpafcZjrr2WbT//d20xaGljXDBYHqRcl8HnxbX6uaA/eGVw==}
    engines: {node: '>=18'}
    cpu: [mips64el]
    os: [linux]

  '@esbuild/linux-ppc64@0.25.12':
    resolution: {integrity: sha512-9meM/lRXxMi5PSUqEXRCtVjEZBGwB7P/D4yT8UG/mwIdze2aV4Vo6U5gD3+RsoHXKkHCfSxZKzmDssVlRj1QQA==}
    engines: {node: '>=18'}
    cpu: [ppc64]
    os: [linux]

  '@esbuild/linux-riscv64@0.25.12':
    resolution: {integrity: sha512-Zr7KR4hgKUpWAwb1f3o5ygT04MzqVrGEGXGLnj15YQDJErYu/BGg+wmFlIDOdJp0PmB0lLvxFIOXZgFRrdjR0w==}
    engines: {node: '>=18'}
    cpu: [riscv64]
    os: [linux]

  '@esbuild/linux-s390x@0.25.12':
    resolution: {integrity: sha512-MsKncOcgTNvdtiISc/jZs/Zf8d0cl/t3gYWX8J9ubBnVOwlk65UIEEvgBORTiljloIWnBzLs4qhzPkJcitIzIg==}
    engines: {node: '>=18'}
    cpu: [s390x]
    os: [linux]

  '@esbuild/linux-x64@0.25.12':
    resolution: {integrity: sha512-uqZMTLr/zR/ed4jIGnwSLkaHmPjOjJvnm6TVVitAa08SLS9Z0VM8wIRx7gWbJB5/J54YuIMInDquWyYvQLZkgw==}
    engines: {node: '>=18'}
    cpu: [x64]
    os: [linux]

  '@esbuild/netbsd-arm64@0.25.12':
    resolution: {integrity: sha512-xXwcTq4GhRM7J9A8Gv5boanHhRa/Q9KLVmcyXHCTaM4wKfIpWkdXiMog/KsnxzJ0A1+nD+zoecuzqPmCRyBGjg==}
    engines: {node: '>=18'}
    cpu: [arm64]
    os: [netbsd]

  '@esbuild/netbsd-x64@0.25.12':
    resolution: {integrity: sha512-Ld5pTlzPy3YwGec4OuHh1aCVCRvOXdH8DgRjfDy/oumVovmuSzWfnSJg+VtakB9Cm0gxNO9BzWkj6mtO1FMXkQ==}
    engines: {node: '>=18'}
    cpu: [x64]
    os: [netbsd]

  '@esbuild/openbsd-arm64@0.25.12':
    resolution: {integrity: sha512-fF96T6KsBo/pkQI950FARU9apGNTSlZGsv1jZBAlcLL1MLjLNIWPBkj5NlSz8aAzYKg+eNqknrUJ24QBybeR5A==}
    engines: {node: '>=18'}
    cpu: [arm64]
    os: [openbsd]

  '@esbuild/openbsd-x64@0.25.12':
    resolution: {integrity: sha512-MZyXUkZHjQxUvzK7rN8DJ3SRmrVrke8ZyRusHlP+kuwqTcfWLyqMOE3sScPPyeIXN/mDJIfGXvcMqCgYKekoQw==}
    engines: {node: '>=18'}
    cpu: [x64]
    os: [openbsd]

  '@esbuild/openharmony-arm64@0.25.12':
    resolution: {integrity: sha512-rm0YWsqUSRrjncSXGA7Zv78Nbnw4XL6/dzr20cyrQf7ZmRcsovpcRBdhD43Nuk3y7XIoW2OxMVvwuRvk9XdASg==}
    engines: {node: '>=18'}
    cpu: [arm64]
    os: [openharmony]

  '@esbuild/sunos-x64@0.25.12':
    resolution: {integrity: sha512-3wGSCDyuTHQUzt0nV7bocDy72r2lI33QL3gkDNGkod22EsYl04sMf0qLb8luNKTOmgF/eDEDP5BFNwoBKH441w==}
    engines: {node: '>=18'}
    cpu: [x64]
    os: [sunos]

  '@esbuild/win32-arm64@0.25.12':
    resolution: {integrity: sha512-rMmLrur64A7+DKlnSuwqUdRKyd3UE7oPJZmnljqEptesKM8wx9J8gx5u0+9Pq0fQQW8vqeKebwNXdfOyP+8Bsg==}
    engines: {node: '>=18'}
    cpu: [arm64]
    os: [win32]

  '@esbuild/win32-ia32@0.25.12':
    resolution: {integrity: sha512-HkqnmmBoCbCwxUKKNPBixiWDGCpQGVsrQfJoVGYLPT41XWF8lHuE5N6WhVia2n4o5QK5M4tYr21827fNhi4byQ==}
    engines: {node: '>=18'}
    cpu: [ia32]
    os: [win32]

  '@esbuild/win32-x64@0.25.12':
    resolution: {integrity: sha512-alJC0uCZpTFrSL0CCDjcgleBXPnCrEAhTBILpeAp7M/OFgoqtAetfBzX0xM00MUsVVPpVjlPuMbREqnZCXaTnA==}
    engines: {node: '>=18'}
    cpu: [x64]
    os: [win32]

  '@fastify/busboy@2.1.1':
    resolution: {integrity: sha512-vBZP4NlzfOlerQTnba4aqZoMhE/a9HY7HRqoOPaETQcSQuWEIyZMHGfVu6w9wGtGK5fED5qRs2DteVCjOH60sA==}
    engines: {node: '>=14'}

  '@floating-ui/core@1.7.3':
    resolution: {integrity: sha512-sGnvb5dmrJaKEZ+LDIpguvdX3bDlEllmv4/ClQ9awcmCZrlx5jQyyMWFM5kBI+EyNOCDDiKk8il0zeuX3Zlg/w==}

  '@floating-ui/dom@1.7.4':
    resolution: {integrity: sha512-OOchDgh4F2CchOX94cRVqhvy7b3AFb+/rQXyswmzmGakRfkMgoWVjfnLWkRirfLEfuD4ysVW16eXzwt3jHIzKA==}

  '@floating-ui/react-dom@2.1.6':
    resolution: {integrity: sha512-4JX6rEatQEvlmgU80wZyq9RT96HZJa88q8hp0pBd+LrczeDI4o6uA2M+uvxngVHo4Ihr8uibXxH6+70zhAFrVw==}
    peerDependencies:
      react: '>=16.8.0'
      react-dom: '>=16.8.0'

  '@floating-ui/utils@0.2.10':
    resolution: {integrity: sha512-aGTxbpbg8/b5JfU1HXSrbH3wXZuLPJcNEcZQFMxLs3oSzgtVu6nFPkbbGGUvBcUjKV2YyB9Wxxabo+HEH9tcRQ==}

  '@formatjs/intl-localematcher@0.6.2':
    resolution: {integrity: sha512-XOMO2Hupl0wdd172Y06h6kLpBz6Dv+J4okPLl4LPtzbr8f66WbIoy4ev98EBuZ6ZK4h5ydTN6XneT4QVpD7cdA==}

  '@hapi/address@5.1.1':
    resolution: {integrity: sha512-A+po2d/dVoY7cYajycYI43ZbYMXukuopIsqCjh5QzsBCipDtdofHntljDlpccMjIfTy6UOkg+5KPriwYch2bXA==}
    engines: {node: '>=14.0.0'}

  '@hapi/formula@3.0.2':
    resolution: {integrity: sha512-hY5YPNXzw1He7s0iqkRQi+uMGh383CGdyyIGYtB+W5N3KHPXoqychklvHhKCC9M3Xtv0OCs/IHw+r4dcHtBYWw==}

  '@hapi/hoek@11.0.7':
    resolution: {integrity: sha512-HV5undWkKzcB4RZUusqOpcgxOaq6VOAH7zhhIr2g3G8NF/MlFO75SjOr2NfuSx0Mh40+1FqCkagKLJRykUWoFQ==}

  '@hapi/pinpoint@2.0.1':
    resolution: {integrity: sha512-EKQmr16tM8s16vTT3cA5L0kZZcTMU5DUOZTuvpnY738m+jyP3JIUj+Mm1xc1rsLkGBQ/gVnfKYPwOmPg1tUR4Q==}

  '@hapi/tlds@1.1.4':
    resolution: {integrity: sha512-Fq+20dxsxLaUn5jSSWrdtSRcIUba2JquuorF9UW1wIJS5cSUwxIsO2GIhaWynPRflvxSzFN+gxKte2HEW1OuoA==}
    engines: {node: '>=14.0.0'}

  '@hapi/topo@6.0.2':
    resolution: {integrity: sha512-KR3rD5inZbGMrHmgPxsJ9dbi6zEK+C3ZwUwTa+eMwWLz7oijWUTWD2pMSNNYJAU6Qq+65NkxXjqHr/7LM2Xkqg==}

  '@img/colour@1.0.0':
    resolution: {integrity: sha512-A5P/LfWGFSl6nsckYtjw9da+19jB8hkJ6ACTGcDfEJ0aE+l2n2El7dsVM7UVHZQ9s2lmYMWlrS21YLy2IR1LUw==}
    engines: {node: '>=18'}

  '@img/sharp-darwin-arm64@0.34.4':
    resolution: {integrity: sha512-sitdlPzDVyvmINUdJle3TNHl+AG9QcwiAMsXmccqsCOMZNIdW2/7S26w0LyU8euiLVzFBL3dXPwVCq/ODnf2vA==}
    engines: {node: ^18.17.0 || ^20.3.0 || >=21.0.0}
    cpu: [arm64]
    os: [darwin]

  '@img/sharp-darwin-x64@0.34.4':
    resolution: {integrity: sha512-rZheupWIoa3+SOdF/IcUe1ah4ZDpKBGWcsPX6MT0lYniH9micvIU7HQkYTfrx5Xi8u+YqwLtxC/3vl8TQN6rMg==}
    engines: {node: ^18.17.0 || ^20.3.0 || >=21.0.0}
    cpu: [x64]
    os: [darwin]

  '@img/sharp-libvips-darwin-arm64@1.2.3':
    resolution: {integrity: sha512-QzWAKo7kpHxbuHqUC28DZ9pIKpSi2ts2OJnoIGI26+HMgq92ZZ4vk8iJd4XsxN+tYfNJxzH6W62X5eTcsBymHw==}
    cpu: [arm64]
    os: [darwin]

  '@img/sharp-libvips-darwin-x64@1.2.3':
    resolution: {integrity: sha512-Ju+g2xn1E2AKO6YBhxjj+ACcsPQRHT0bhpglxcEf+3uyPY+/gL8veniKoo96335ZaPo03bdDXMv0t+BBFAbmRA==}
    cpu: [x64]
    os: [darwin]

  '@img/sharp-libvips-linux-arm64@1.2.3':
    resolution: {integrity: sha512-I4RxkXU90cpufazhGPyVujYwfIm9Nk1QDEmiIsaPwdnm013F7RIceaCc87kAH+oUB1ezqEvC6ga4m7MSlqsJvQ==}
    cpu: [arm64]
    os: [linux]

  '@img/sharp-libvips-linux-arm@1.2.3':
    resolution: {integrity: sha512-x1uE93lyP6wEwGvgAIV0gP6zmaL/a0tGzJs/BIDDG0zeBhMnuUPm7ptxGhUbcGs4okDJrk4nxgrmxpib9g6HpA==}
    cpu: [arm]
    os: [linux]

  '@img/sharp-libvips-linux-ppc64@1.2.3':
    resolution: {integrity: sha512-Y2T7IsQvJLMCBM+pmPbM3bKT/yYJvVtLJGfCs4Sp95SjvnFIjynbjzsa7dY1fRJX45FTSfDksbTp6AGWudiyCg==}
    cpu: [ppc64]
    os: [linux]

  '@img/sharp-libvips-linux-s390x@1.2.3':
    resolution: {integrity: sha512-RgWrs/gVU7f+K7P+KeHFaBAJlNkD1nIZuVXdQv6S+fNA6syCcoboNjsV2Pou7zNlVdNQoQUpQTk8SWDHUA3y/w==}
    cpu: [s390x]
    os: [linux]

  '@img/sharp-libvips-linux-x64@1.2.3':
    resolution: {integrity: sha512-3JU7LmR85K6bBiRzSUc/Ff9JBVIFVvq6bomKE0e63UXGeRw2HPVEjoJke1Yx+iU4rL7/7kUjES4dZ/81Qjhyxg==}
    cpu: [x64]
    os: [linux]

  '@img/sharp-libvips-linuxmusl-arm64@1.2.3':
    resolution: {integrity: sha512-F9q83RZ8yaCwENw1GieztSfj5msz7GGykG/BA+MOUefvER69K/ubgFHNeSyUu64amHIYKGDs4sRCMzXVj8sEyw==}
    cpu: [arm64]
    os: [linux]

  '@img/sharp-libvips-linuxmusl-x64@1.2.3':
    resolution: {integrity: sha512-U5PUY5jbc45ANM6tSJpsgqmBF/VsL6LnxJmIf11kB7J5DctHgqm0SkuXzVWtIY90GnJxKnC/JT251TDnk1fu/g==}
    cpu: [x64]
    os: [linux]

  '@img/sharp-linux-arm64@0.34.4':
    resolution: {integrity: sha512-YXU1F/mN/Wu786tl72CyJjP/Ngl8mGHN1hST4BGl+hiW5jhCnV2uRVTNOcaYPs73NeT/H8Upm3y9582JVuZHrQ==}
    engines: {node: ^18.17.0 || ^20.3.0 || >=21.0.0}
    cpu: [arm64]
    os: [linux]

  '@img/sharp-linux-arm@0.34.4':
    resolution: {integrity: sha512-Xyam4mlqM0KkTHYVSuc6wXRmM7LGN0P12li03jAnZ3EJWZqj83+hi8Y9UxZUbxsgsK1qOEwg7O0Bc0LjqQVtxA==}
    engines: {node: ^18.17.0 || ^20.3.0 || >=21.0.0}
    cpu: [arm]
    os: [linux]

  '@img/sharp-linux-ppc64@0.34.4':
    resolution: {integrity: sha512-F4PDtF4Cy8L8hXA2p3TO6s4aDt93v+LKmpcYFLAVdkkD3hSxZzee0rh6/+94FpAynsuMpLX5h+LRsSG3rIciUQ==}
    engines: {node: ^18.17.0 || ^20.3.0 || >=21.0.0}
    cpu: [ppc64]
    os: [linux]

  '@img/sharp-linux-s390x@0.34.4':
    resolution: {integrity: sha512-qVrZKE9Bsnzy+myf7lFKvng6bQzhNUAYcVORq2P7bDlvmF6u2sCmK2KyEQEBdYk+u3T01pVsPrkj943T1aJAsw==}
    engines: {node: ^18.17.0 || ^20.3.0 || >=21.0.0}
    cpu: [s390x]
    os: [linux]

  '@img/sharp-linux-x64@0.34.4':
    resolution: {integrity: sha512-ZfGtcp2xS51iG79c6Vhw9CWqQC8l2Ot8dygxoDoIQPTat/Ov3qAa8qpxSrtAEAJW+UjTXc4yxCjNfxm4h6Xm2A==}
    engines: {node: ^18.17.0 || ^20.3.0 || >=21.0.0}
    cpu: [x64]
    os: [linux]

  '@img/sharp-linuxmusl-arm64@0.34.4':
    resolution: {integrity: sha512-8hDVvW9eu4yHWnjaOOR8kHVrew1iIX+MUgwxSuH2XyYeNRtLUe4VNioSqbNkB7ZYQJj9rUTT4PyRscyk2PXFKA==}
    engines: {node: ^18.17.0 || ^20.3.0 || >=21.0.0}
    cpu: [arm64]
    os: [linux]

  '@img/sharp-linuxmusl-x64@0.34.4':
    resolution: {integrity: sha512-lU0aA5L8QTlfKjpDCEFOZsTYGn3AEiO6db8W5aQDxj0nQkVrZWmN3ZP9sYKWJdtq3PWPhUNlqehWyXpYDcI9Sg==}
    engines: {node: ^18.17.0 || ^20.3.0 || >=21.0.0}
    cpu: [x64]
    os: [linux]

  '@img/sharp-wasm32@0.34.4':
    resolution: {integrity: sha512-33QL6ZO/qpRyG7woB/HUALz28WnTMI2W1jgX3Nu2bypqLIKx/QKMILLJzJjI+SIbvXdG9fUnmrxR7vbi1sTBeA==}
    engines: {node: ^18.17.0 || ^20.3.0 || >=21.0.0}
    cpu: [wasm32]

  '@img/sharp-win32-arm64@0.34.4':
    resolution: {integrity: sha512-2Q250do/5WXTwxW3zjsEuMSv5sUU4Tq9VThWKlU2EYLm4MB7ZeMwF+SFJutldYODXF6jzc6YEOC+VfX0SZQPqA==}
    engines: {node: ^18.17.0 || ^20.3.0 || >=21.0.0}
    cpu: [arm64]
    os: [win32]

  '@img/sharp-win32-ia32@0.34.4':
    resolution: {integrity: sha512-3ZeLue5V82dT92CNL6rsal6I2weKw1cYu+rGKm8fOCCtJTR2gYeUfY3FqUnIJsMUPIH68oS5jmZ0NiJ508YpEw==}
    engines: {node: ^18.17.0 || ^20.3.0 || >=21.0.0}
    cpu: [ia32]
    os: [win32]

  '@img/sharp-win32-x64@0.34.4':
    resolution: {integrity: sha512-xIyj4wpYs8J18sVN3mSQjwrw7fKUqRw+Z5rnHNCy5fYTxigBz81u5mOMPmFumwjcn8+ld1ppptMBCLic1nz6ig==}
    engines: {node: ^18.17.0 || ^20.3.0 || >=21.0.0}
    cpu: [x64]
    os: [win32]

  '@inquirer/ansi@1.0.1':
    resolution: {integrity: sha512-yqq0aJW/5XPhi5xOAL1xRCpe1eh8UFVgYFpFsjEqmIR8rKLyP+HINvFXwUaxYICflJrVlxnp7lLN6As735kVpw==}
    engines: {node: '>=18'}

  '@inquirer/confirm@5.1.19':
    resolution: {integrity: sha512-wQNz9cfcxrtEnUyG5PndC8g3gZ7lGDBzmWiXZkX8ot3vfZ+/BLjR8EvyGX4YzQLeVqtAlY/YScZpW7CW8qMoDQ==}
    engines: {node: '>=18'}
    peerDependencies:
      '@types/node': '>=18'
    peerDependenciesMeta:
      '@types/node':
        optional: true

  '@inquirer/core@10.3.0':
    resolution: {integrity: sha512-Uv2aPPPSK5jeCplQmQ9xadnFx2Zhj9b5Dj7bU6ZeCdDNNY11nhYy4btcSdtDguHqCT2h5oNeQTcUNSGGLA7NTA==}
    engines: {node: '>=18'}
    peerDependencies:
      '@types/node': '>=18'
    peerDependenciesMeta:
      '@types/node':
        optional: true

  '@inquirer/external-editor@1.0.2':
    resolution: {integrity: sha512-yy9cOoBnx58TlsPrIxauKIFQTiyH+0MK4e97y4sV9ERbI+zDxw7i2hxHLCIEGIE/8PPvDxGhgzIOTSOWcs6/MQ==}
    engines: {node: '>=18'}
    peerDependencies:
      '@types/node': '>=18'
    peerDependenciesMeta:
      '@types/node':
        optional: true

  '@inquirer/figures@1.0.14':
    resolution: {integrity: sha512-DbFgdt+9/OZYFM+19dbpXOSeAstPy884FPy1KjDu4anWwymZeOYhMY1mdFri172htv6mvc/uvIAAi7b7tvjJBQ==}
    engines: {node: '>=18'}

  '@inquirer/type@3.0.9':
    resolution: {integrity: sha512-QPaNt/nmE2bLGQa9b7wwyRJoLZ7pN6rcyXvzU0YCmivmJyq1BVo94G98tStRWkoD1RgDX5C+dPlhhHzNdu/W/w==}
    engines: {node: '>=18'}
    peerDependencies:
      '@types/node': '>=18'
    peerDependenciesMeta:
      '@types/node':
        optional: true

  '@isaacs/balanced-match@4.0.1':
    resolution: {integrity: sha512-yzMTt9lEb8Gv7zRioUilSglI0c0smZ9k5D65677DLWLtWJaXIS3CqcGyUFByYKlnUj6TkjLVs54fBl6+TiGQDQ==}
    engines: {node: 20 || >=22}

  '@isaacs/brace-expansion@5.0.0':
    resolution: {integrity: sha512-ZT55BDLV0yv0RBm2czMiZ+SqCGO7AvmOM3G/w2xhVPH+te0aKgFjmBvGlL1dH+ql2tgGO3MVrbb3jCKyvpgnxA==}
    engines: {node: 20 || >=22}

  '@isaacs/cliui@8.0.2':
    resolution: {integrity: sha512-O8jcjabXaleOG9DQ0+ARXWZBTfnP4WNAqzuiJK7ll44AmxGKv/J2M4TPjxjY3znBCfvBXFzucm1twdyFybFqEA==}
    engines: {node: '>=12'}

  '@isaacs/fs-minipass@4.0.1':
    resolution: {integrity: sha512-wgm9Ehl2jpeqP3zw/7mo3kRHFp5MEDhqAdwy1fTGkHAwnkGOVsgpvQhL8B5n1qlb01jV3n/bI0ZfZp5lWA1k4w==}
    engines: {node: '>=18.0.0'}

  '@isaacs/string-locale-compare@1.1.0':
    resolution: {integrity: sha512-SQ7Kzhh9+D+ZW9MA0zkYv3VXhIDNx+LzM6EJ+/65I3QY+enU6Itte7E5XX7EWrqLW2FN4n06GWzBnPoC3th2aQ==}

  '@jridgewell/gen-mapping@0.3.13':
    resolution: {integrity: sha512-2kkt/7niJ6MgEPxF0bYdQ6etZaA+fQvDcLKckhy1yIQOzaoKjBBjSj63/aLVjYE3qhRt5dvM+uUyfCg6UKCBbA==}

  '@jridgewell/remapping@2.3.5':
    resolution: {integrity: sha512-LI9u/+laYG4Ds1TDKSJW2YPrIlcVYOwi2fUC6xB43lueCjgxV4lffOCZCtYFiH6TNOX+tQKXx97T4IKHbhyHEQ==}

  '@jridgewell/resolve-uri@3.1.2':
    resolution: {integrity: sha512-bRISgCIjP20/tbWSPWMEi54QVPRZExkuD9lJL+UIxUKtwVJA8wW1Trb1jMs1RFXo1CBTNZ/5hpC9QvmKWdopKw==}
    engines: {node: '>=6.0.0'}

  '@jridgewell/sourcemap-codec@1.5.5':
    resolution: {integrity: sha512-cYQ9310grqxueWbl+WuIUIaiUaDcj7WOq5fVhEljNVgRfOUhY9fy2zTvfoqWsnebh8Sl70VScFbICvJnLKB0Og==}

  '@jridgewell/trace-mapping@0.3.31':
    resolution: {integrity: sha512-zzNR+SdQSDJzc8joaeP8QQoCQr8NuYx2dIIytl1QeBEZHJ9uW6hebsrYgbz8hJwUQao3TWCMtmfV8Nu1twOLAw==}

  '@jsdevtools/ez-spawn@3.0.4':
    resolution: {integrity: sha512-f5DRIOZf7wxogefH03RjMPMdBF7ADTWUMoOs9kaJo06EfwF+aFhMZMDZxHg/Xe12hptN9xoZjGso2fdjapBRIA==}
    engines: {node: '>=10'}

  '@loaderkit/resolve@1.0.4':
    resolution: {integrity: sha512-rJzYKVcV4dxJv+vW6jlvagF8zvGxHJ2+HTr1e2qOejfmGhAApgJHl8Aog4mMszxceTRiKTTbnpgmTO1bEZHV/A==}

  '@manypkg/find-root@1.1.0':
    resolution: {integrity: sha512-mki5uBvhHzO8kYYix/WRy2WX8S3B5wdVSc9D6KcU5lQNglP2yt58/VfLuAK49glRXChosY8ap2oJ1qgma3GUVA==}

  '@manypkg/get-packages@1.1.3':
    resolution: {integrity: sha512-fo+QhuU3qE/2TQMQmbVMqaQ6EWbMhi4ABWP+O4AM1NqPBuy0OrApV5LO6BrrgnhtAHS2NH6RrVk9OL181tTi8A==}

  '@mdx-js/mdx@3.1.1':
    resolution: {integrity: sha512-f6ZO2ifpwAQIpzGWaBQT2TXxPv6z3RBzQKpVftEWN78Vl/YweF1uwussDx8ECAXVtr3Rs89fKyG9YlzUs9DyGQ==}

  '@modelcontextprotocol/sdk@1.21.0':
    resolution: {integrity: sha512-YFBsXJMFCyI1zP98u7gezMFKX4lgu/XpoZJk7ufI6UlFKXLj2hAMUuRlQX/nrmIPOmhRrG6tw2OQ2ZA/ZlXYpQ==}
    engines: {node: '>=18'}
    peerDependencies:
      '@cfworker/json-schema': ^4.1.1
    peerDependenciesMeta:
      '@cfworker/json-schema':
        optional: true

  '@mswjs/interceptors@0.40.0':
    resolution: {integrity: sha512-EFd6cVbHsgLa6wa4RljGj6Wk75qoHxUSyc5asLyyPSyuhIcdS2Q3Phw6ImS1q+CkALthJRShiYfKANcQMuMqsQ==}
    engines: {node: '>=18'}

  '@napi-rs/wasm-runtime@1.0.7':
    resolution: {integrity: sha512-SeDnOO0Tk7Okiq6DbXmmBODgOAb9dp9gjlphokTUxmt8U3liIP1ZsozBahH69j/RJv+Rfs6IwUKHTgQYJ/HBAw==}

  '@next/env@16.0.0':
    resolution: {integrity: sha512-s5j2iFGp38QsG1LWRQaE2iUY3h1jc014/melHFfLdrsMJPqxqDQwWNwyQTcNoUSGZlCVZuM7t7JDMmSyRilsnA==}

  '@next/env@16.0.1':
    resolution: {integrity: sha512-LFvlK0TG2L3fEOX77OC35KowL8D7DlFF45C0OvKMC4hy8c/md1RC4UMNDlUGJqfCoCS2VWrZ4dSE6OjaX5+8mw==}

  '@next/swc-darwin-arm64@16.0.0':
    resolution: {integrity: sha512-/CntqDCnk5w2qIwMiF0a9r6+9qunZzFmU0cBX4T82LOflE72zzH6gnOjCwUXYKOBlQi8OpP/rMj8cBIr18x4TA==}
    engines: {node: '>= 10'}
    cpu: [arm64]
    os: [darwin]

  '@next/swc-darwin-arm64@16.0.1':
    resolution: {integrity: sha512-R0YxRp6/4W7yG1nKbfu41bp3d96a0EalonQXiMe+1H9GTHfKxGNCGFNWUho18avRBPsO8T3RmdWuzmfurlQPbg==}
    engines: {node: '>= 10'}
    cpu: [arm64]
    os: [darwin]

  '@next/swc-darwin-x64@16.0.0':
    resolution: {integrity: sha512-hB4GZnJGKa8m4efvTGNyii6qs76vTNl+3dKHTCAUaksN6KjYy4iEO3Q5ira405NW2PKb3EcqWiRaL9DrYJfMHg==}
    engines: {node: '>= 10'}
    cpu: [x64]
    os: [darwin]

  '@next/swc-darwin-x64@16.0.1':
    resolution: {integrity: sha512-kETZBocRux3xITiZtOtVoVvXyQLB7VBxN7L6EPqgI5paZiUlnsgYv4q8diTNYeHmF9EiehydOBo20lTttCbHAg==}
    engines: {node: '>= 10'}
    cpu: [x64]
    os: [darwin]

  '@next/swc-linux-arm64-gnu@16.0.0':
    resolution: {integrity: sha512-E2IHMdE+C1k+nUgndM13/BY/iJY9KGCphCftMh7SXWcaQqExq/pJU/1Hgn8n/tFwSoLoYC/yUghOv97tAsIxqg==}
    engines: {node: '>= 10'}
    cpu: [arm64]
    os: [linux]

  '@next/swc-linux-arm64-gnu@16.0.1':
    resolution: {integrity: sha512-hWg3BtsxQuSKhfe0LunJoqxjO4NEpBmKkE+P2Sroos7yB//OOX3jD5ISP2wv8QdUwtRehMdwYz6VB50mY6hqAg==}
    engines: {node: '>= 10'}
    cpu: [arm64]
    os: [linux]

  '@next/swc-linux-arm64-musl@16.0.0':
    resolution: {integrity: sha512-xzgl7c7BVk4+7PDWldU+On2nlwnGgFqJ1siWp3/8S0KBBLCjonB6zwJYPtl4MUY7YZJrzzumdUpUoquu5zk8vg==}
    engines: {node: '>= 10'}
    cpu: [arm64]
    os: [linux]

  '@next/swc-linux-arm64-musl@16.0.1':
    resolution: {integrity: sha512-UPnOvYg+fjAhP3b1iQStcYPWeBFRLrugEyK/lDKGk7kLNua8t5/DvDbAEFotfV1YfcOY6bru76qN9qnjLoyHCQ==}
    engines: {node: '>= 10'}
    cpu: [arm64]
    os: [linux]

  '@next/swc-linux-x64-gnu@16.0.0':
    resolution: {integrity: sha512-sdyOg4cbiCw7YUr0F/7ya42oiVBXLD21EYkSwN+PhE4csJH4MSXUsYyslliiiBwkM+KsuQH/y9wuxVz6s7Nstg==}
    engines: {node: '>= 10'}
    cpu: [x64]
    os: [linux]

  '@next/swc-linux-x64-gnu@16.0.1':
    resolution: {integrity: sha512-Et81SdWkcRqAJziIgFtsFyJizHoWne4fzJkvjd6V4wEkWTB4MX6J0uByUb0peiJQ4WeAt6GGmMszE5KrXK6WKg==}
    engines: {node: '>= 10'}
    cpu: [x64]
    os: [linux]

  '@next/swc-linux-x64-musl@16.0.0':
    resolution: {integrity: sha512-IAXv3OBYqVaNOgyd3kxR4L3msuhmSy1bcchPHxDOjypG33i2yDWvGBwFD94OuuTjjTt/7cuIKtAmoOOml6kfbg==}
    engines: {node: '>= 10'}
    cpu: [x64]
    os: [linux]

  '@next/swc-linux-x64-musl@16.0.1':
    resolution: {integrity: sha512-qBbgYEBRrC1egcG03FZaVfVxrJm8wBl7vr8UFKplnxNRprctdP26xEv9nJ07Ggq4y1adwa0nz2mz83CELY7N6Q==}
    engines: {node: '>= 10'}
    cpu: [x64]
    os: [linux]

  '@next/swc-win32-arm64-msvc@16.0.0':
    resolution: {integrity: sha512-bmo3ncIJKUS9PWK1JD9pEVv0yuvp1KPuOsyJTHXTv8KDrEmgV/K+U0C75rl9rhIaODcS7JEb6/7eJhdwXI0XmA==}
    engines: {node: '>= 10'}
    cpu: [arm64]
    os: [win32]

  '@next/swc-win32-arm64-msvc@16.0.1':
    resolution: {integrity: sha512-cPuBjYP6I699/RdbHJonb3BiRNEDm5CKEBuJ6SD8k3oLam2fDRMKAvmrli4QMDgT2ixyRJ0+DTkiODbIQhRkeQ==}
    engines: {node: '>= 10'}
    cpu: [arm64]
    os: [win32]

  '@next/swc-win32-x64-msvc@16.0.0':
    resolution: {integrity: sha512-O1cJbT+lZp+cTjYyZGiDwsOjO3UHHzSqobkPNipdlnnuPb1swfcuY6r3p8dsKU4hAIEO4cO67ZCfVVH/M1ETXA==}
    engines: {node: '>= 10'}
    cpu: [x64]
    os: [win32]

  '@next/swc-win32-x64-msvc@16.0.1':
    resolution: {integrity: sha512-XeEUJsE4JYtfrXe/LaJn3z1pD19fK0Q6Er8Qoufi+HqvdO4LEPyCxLUt4rxA+4RfYo6S9gMlmzCMU2F+AatFqQ==}
    engines: {node: '>= 10'}
    cpu: [x64]
    os: [win32]

  '@noble/ciphers@1.3.0':
    resolution: {integrity: sha512-2I0gnIVPtfnMw9ee9h1dJG7tp81+8Ob3OJb3Mv37rx5L40/b0i7djjCVvGOVqc9AEIQyvyu1i6ypKdFw8R8gQw==}
    engines: {node: ^14.21.3 || >=16}

  '@noble/curves@1.9.7':
    resolution: {integrity: sha512-gbKGcRUYIjA3/zCCNaWDciTMFI0dCkvou3TL8Zmy5Nc7sJ47a0jtOeZoTaMxkuqRo9cRhjOdZJXegxYE5FN/xw==}
    engines: {node: ^14.21.3 || >=16}

  '@noble/hashes@1.8.0':
    resolution: {integrity: sha512-jCs9ldd7NwzpgXDIf6P3+NrHh9/sD6CQdxHyjQI+h/6rDNo88ypBxxz45UDuZHz9r3tNz7N/VInSVoVdtXEI4A==}
    engines: {node: ^14.21.3 || >=16}

  '@nodelib/fs.scandir@2.1.5':
    resolution: {integrity: sha512-vq24Bq3ym5HEQm2NKCr3yXDwjc7vTsEThRDnkp2DK9p1uqLR+DHurm/NOTo0KG7HYHU7eppKZj3MyqYuMBf62g==}
    engines: {node: '>= 8'}

  '@nodelib/fs.stat@2.0.5':
    resolution: {integrity: sha512-RkhPPp2zrqDAQA/2jNhnztcPAlv64XdhIp7a7454A5ovI7Bukxgt7MX7udwAu3zg1DcpPU0rz3VV1SeaqvY4+A==}
    engines: {node: '>= 8'}

  '@nodelib/fs.walk@1.2.8':
    resolution: {integrity: sha512-oGB+UxlgWcgQkgwo8GcEGwemoTFt3FIO9ababBmaGwXIoBKZ+GTy0pP185beGg7Llih/NSHSV2XAs1lnznocSg==}
    engines: {node: '>= 8'}

  '@npm/types@1.0.2':
    resolution: {integrity: sha512-KXZccTDEnWqNrrx6JjpJKU/wJvNeg9BDgjS0XhmlZab7br921HtyVbsYzJr4L+xIvjdJ20Wh9dgxgCI2a5CEQw==}

  '@npmcli/agent@3.0.0':
    resolution: {integrity: sha512-S79NdEgDQd/NGCay6TCoVzXSj74skRZIKJcpJjC5lOq34SZzyI6MqtiiWoiVWoVrTcGjNeC4ipbh1VIHlpfF5Q==}
    engines: {node: ^18.17.0 || >=20.5.0}

  '@npmcli/agent@4.0.0':
    resolution: {integrity: sha512-kAQTcEN9E8ERLVg5AsGwLNoFb+oEG6engbqAU2P43gD4JEIkNGMHdVQ096FsOAAYpZPB0RSt0zgInKIAS1l5QA==}
    engines: {node: ^20.17.0 || >=22.9.0}

  '@npmcli/arborist@9.1.6':
    resolution: {integrity: sha512-c5Pr3EG8UP5ollkJy2x+UdEQC5sEHe3H9whYn6hb2HJimAKS4zmoJkx5acCiR/g4P38RnCSMlsYQyyHnKYeLvQ==}
    engines: {node: ^20.17.0 || >=22.9.0}
    hasBin: true

  '@npmcli/fs@4.0.0':
    resolution: {integrity: sha512-/xGlezI6xfGO9NwuJlnwz/K14qD1kCSAGtacBHnGzeAIuJGazcp45KP5NuyARXoKb7cwulAGWVsbeSxdG/cb0Q==}
    engines: {node: ^18.17.0 || >=20.5.0}

  '@npmcli/git@7.0.0':
    resolution: {integrity: sha512-vnz7BVGtOctJAIHouCJdvWBhsTVSICMeUgZo2c7XAi5d5Rrl80S1H7oPym7K03cRuinK5Q6s2dw36+PgXQTcMA==}
    engines: {node: ^20.17.0 || >=22.9.0}

  '@npmcli/installed-package-contents@3.0.0':
    resolution: {integrity: sha512-fkxoPuFGvxyrH+OQzyTkX2LUEamrF4jZSmxjAtPPHHGO0dqsQ8tTKjnIS8SAnPHdk2I03BDtSMR5K/4loKg79Q==}
    engines: {node: ^18.17.0 || >=20.5.0}
    hasBin: true

  '@npmcli/map-workspaces@5.0.1':
    resolution: {integrity: sha512-LFEh3vY5nyiVI9IY9rko7FtAtS9fjgQySARlccKbnS7BMWFyQF73OT/n8NG22/8xyp57xPIl13gwO/OD63nktg==}
    engines: {node: ^20.17.0 || >=22.9.0}

  '@npmcli/metavuln-calculator@9.0.3':
    resolution: {integrity: sha512-94GLSYhLXF2t2LAC7pDwLaM4uCARzxShyAQKsirmlNcpidH89VA4/+K1LbJmRMgz5gy65E/QBBWQdUvGLe2Frg==}
    engines: {node: ^20.17.0 || >=22.9.0}

  '@npmcli/name-from-folder@3.0.0':
    resolution: {integrity: sha512-61cDL8LUc9y80fXn+lir+iVt8IS0xHqEKwPu/5jCjxQTVoSCmkXvw4vbMrzAMtmghz3/AkiBjhHkDKUH+kf7kA==}
    engines: {node: ^18.17.0 || >=20.5.0}

  '@npmcli/name-from-folder@4.0.0':
    resolution: {integrity: sha512-qfrhVlOSqmKM8i6rkNdZzABj8MKEITGFAY+4teqBziksCQAOLutiAxM1wY2BKEd8KjUSpWmWCYxvXr0y4VTlPg==}
    engines: {node: ^20.17.0 || >=22.9.0}

  '@npmcli/node-gyp@4.0.0':
    resolution: {integrity: sha512-+t5DZ6mO/QFh78PByMq1fGSAub/agLJZDRfJRMeOSNCt8s9YVlTjmGpIPwPhvXTGUIJk+WszlT0rQa1W33yzNA==}
    engines: {node: ^18.17.0 || >=20.5.0}

  '@npmcli/node-gyp@5.0.0':
    resolution: {integrity: sha512-uuG5HZFXLfyFKqg8QypsmgLQW7smiRjVc45bqD/ofZZcR/uxEjgQU8qDPv0s9TEeMUiAAU/GC5bR6++UdTirIQ==}
    engines: {node: ^20.17.0 || >=22.9.0}

  '@npmcli/package-json@7.0.2':
    resolution: {integrity: sha512-0ylN3U5htO1SJTmy2YI78PZZjLkKUGg7EKgukb2CRi0kzyoDr0cfjHAzi7kozVhj2V3SxN1oyKqZ2NSo40z00g==}
    engines: {node: ^20.17.0 || >=22.9.0}

  '@npmcli/promise-spawn@8.0.3':
    resolution: {integrity: sha512-Yb00SWaL4F8w+K8YGhQ55+xE4RUNdMHV43WZGsiTM92gS+lC0mGsn7I4hLug7pbao035S6bj3Y3w0cUNGLfmkg==}
    engines: {node: ^18.17.0 || >=20.5.0}

  '@npmcli/promise-spawn@9.0.0':
    resolution: {integrity: sha512-qxvGj3ZM6Zuk8YeVMY0gZHY19WN6g3OGxwR4MBaxHImfD/4zD0HpgBHNOSayEaisj/p3PyQjdQlO9tbl5ZBFZg==}
    engines: {node: ^20.17.0 || >=22.9.0}

  '@npmcli/query@4.0.1':
    resolution: {integrity: sha512-4OIPFb4weUUwkDXJf4Hh1inAn8neBGq3xsH4ZsAaN6FK3ldrFkH7jSpCc7N9xesi0Sp+EBXJ9eGMDrEww2Ztqw==}
    engines: {node: ^18.17.0 || >=20.5.0}

  '@npmcli/redact@3.2.2':
    resolution: {integrity: sha512-7VmYAmk4csGv08QzrDKScdzn11jHPFGyqJW39FyPgPuAp3zIaUmuCo1yxw9aGs+NEJuTGQ9Gwqpt93vtJubucg==}
    engines: {node: ^18.17.0 || >=20.5.0}

  '@npmcli/run-script@10.0.2':
    resolution: {integrity: sha512-9lCTqxaoa9c9cdkzSSx+q/qaYrCrUPEwTWzLkVYg1/T8ESH3BG9vmb1zRc6ODsBVB0+gnGRSqSr01pxTS1yX3A==}
    engines: {node: ^20.17.0 || >=22.9.0}

  '@octokit/action@6.1.0':
    resolution: {integrity: sha512-lo+nHx8kAV86bxvOVOI3vFjX3gXPd/L7guAUbvs3pUvnR2KC+R7yjBkA1uACt4gYhs4LcWP3AXSGQzsbeN2XXw==}
    engines: {node: '>= 18'}

  '@octokit/auth-action@4.1.0':
    resolution: {integrity: sha512-m+3t7K46IYyMk7Bl6/lF4Rv09GqDZjYmNg8IWycJ2Fa3YE3DE7vQcV6G2hUPmR9NDqenefNJwVtlisMjzymPiQ==}
    engines: {node: '>= 18'}

  '@octokit/auth-token@4.0.0':
    resolution: {integrity: sha512-tY/msAuJo6ARbK6SPIxZrPBms3xPbfwBrulZe0Wtr/DIY9lje2HeV1uoebShn6mx7SjCHif6EjMvoREj+gZ+SA==}
    engines: {node: '>= 18'}

  '@octokit/core@5.2.2':
    resolution: {integrity: sha512-/g2d4sW9nUDJOMz3mabVQvOGhVa4e/BN/Um7yca9Bb2XTzPPnfTWHWQg+IsEYO7M3Vx+EXvaM/I2pJWIMun1bg==}
    engines: {node: '>= 18'}

  '@octokit/endpoint@9.0.6':
    resolution: {integrity: sha512-H1fNTMA57HbkFESSt3Y9+FBICv+0jFceJFPWDePYlR/iMGrwM5ph+Dd4XRQs+8X+PUFURLQgX9ChPfhJ/1uNQw==}
    engines: {node: '>= 18'}

  '@octokit/graphql@7.1.1':
    resolution: {integrity: sha512-3mkDltSfcDUoa176nlGoA32RGjeWjl3K7F/BwHwRMJUW/IteSa4bnSV8p2ThNkcIcZU2umkZWxwETSSCJf2Q7g==}
    engines: {node: '>= 18'}

  '@octokit/openapi-types@20.0.0':
    resolution: {integrity: sha512-EtqRBEjp1dL/15V7WiX5LJMIxxkdiGJnabzYx5Apx4FkQIFgAfKumXeYAqqJCj1s+BMX4cPFIFC4OLCR6stlnA==}

  '@octokit/openapi-types@24.2.0':
    resolution: {integrity: sha512-9sIH3nSUttelJSXUrmGzl7QUBFul0/mB8HRYl3fOlgHbIWG+WnYDXU3v/2zMtAvuzZ/ed00Ei6on975FhBfzrg==}

  '@octokit/plugin-paginate-rest@9.2.2':
    resolution: {integrity: sha512-u3KYkGF7GcZnSD/3UP0S7K5XUFT2FkOQdcfXZGZQPGv3lm4F2Xbf71lvjldr8c1H3nNbF+33cLEkWYbokGWqiQ==}
    engines: {node: '>= 18'}
    peerDependencies:
      '@octokit/core': '5'

  '@octokit/plugin-rest-endpoint-methods@10.4.1':
    resolution: {integrity: sha512-xV1b+ceKV9KytQe3zCVqjg+8GTGfDYwaT1ATU5isiUyVtlVAO3HNdzpS4sr4GBx4hxQ46s7ITtZrAsxG22+rVg==}
    engines: {node: '>= 18'}
    peerDependencies:
      '@octokit/core': '5'

  '@octokit/request-error@5.1.1':
    resolution: {integrity: sha512-v9iyEQJH6ZntoENr9/yXxjuezh4My67CBSu9r6Ve/05Iu5gNgnisNWOsoJHTP6k0Rr0+HQIpnH+kyammu90q/g==}
    engines: {node: '>= 18'}

  '@octokit/request@8.4.1':
    resolution: {integrity: sha512-qnB2+SY3hkCmBxZsR/MPCybNmbJe4KAlfWErXq+rBKkQJlbjdJeS85VI9r8UqeLYLvnAenU8Q1okM/0MBsAGXw==}
    engines: {node: '>= 18'}

  '@octokit/types@12.6.0':
    resolution: {integrity: sha512-1rhSOfRa6H9w4YwK0yrf5faDaDTb+yLyBUKOCV4xtCDB5VmIPqd/v9yr9o6SAzOAlRxMiRiCic6JVM1/kunVkw==}

  '@octokit/types@13.10.0':
    resolution: {integrity: sha512-ifLaO34EbbPj0Xgro4G5lP5asESjwHracYJvVaPIyXMuiuXLlhic3S47cBdTb+jfODkTE5YtGCLt3Ay3+J97sA==}

  '@open-draft/deferred-promise@2.2.0':
    resolution: {integrity: sha512-CecwLWx3rhxVQF6V4bAgPS5t+So2sTbPgAzafKkVizyi7tlwpcFpdFqq+wqF2OwNBmqFuu6tOyouTuxgpMfzmA==}

  '@open-draft/logger@0.3.0':
    resolution: {integrity: sha512-X2g45fzhxH238HKO4xbSr7+wBS8Fvw6ixhTDuvLd5mqh6bJJCFAPwU9mPDxbcrRtfxv4u5IHCEH77BmxvXmmxQ==}

  '@open-draft/until@2.1.0':
    resolution: {integrity: sha512-U69T3ItWHvLwGg5eJ0n3I62nWuE6ilHlmz7zM0npLBRvPRd7e6NYmg54vvRtP5mZG7kZqZCFVdsTWo7BPtBujg==}

  '@orama/orama@3.1.16':
    resolution: {integrity: sha512-scSmQBD8eANlMUOglxHrN1JdSW8tDghsPuS83otqealBiIeMukCQMOf/wc0JJjDXomqwNdEQFLXLGHrU6PGxuA==}
    engines: {node: '>= 20.0.0'}

  '@oxc-parser/binding-android-arm64@0.96.0':
    resolution: {integrity: sha512-CofbPOiW1PG+hi8bgElJPK0ioHfw8nt4Vw9d+Q9JuMhygS6LbQyu1W6tIFZ1OPFofeFRdWus3vD29FBx+tvFOA==}
    engines: {node: ^20.19.0 || >=22.12.0}
    cpu: [arm64]
    os: [android]

  '@oxc-parser/binding-darwin-arm64@0.96.0':
    resolution: {integrity: sha512-+HZ2L1a/1BsUXYik8XqQwT2Tl5Z3jRQ/RRQiPV9UsB2skKyd91NLDlQlMpdhjLGs9Qe7Y42unFjRg2iHjIiwnw==}
    engines: {node: ^20.19.0 || >=22.12.0}
    cpu: [arm64]
    os: [darwin]

  '@oxc-parser/binding-darwin-x64@0.96.0':
    resolution: {integrity: sha512-GC8wH1W0XaCLyTeGsmyaMdnItiYQkqfTcn9Ygc55AWI+m11lCjQeoKDIsDCm/QwrKLCN07u3WWWsuPs5ubfXpA==}
    engines: {node: ^20.19.0 || >=22.12.0}
    cpu: [x64]
    os: [darwin]

  '@oxc-parser/binding-freebsd-x64@0.96.0':
    resolution: {integrity: sha512-8SeXi2FmlN15uPY5oM03cua5RXBDYmY34Uewongv6RUiAaU/kWxLvzuijpyNC+yQ1r4fC2LbWJhAsKpX5qkA6g==}
    engines: {node: ^20.19.0 || >=22.12.0}
    cpu: [x64]
    os: [freebsd]

  '@oxc-parser/binding-linux-arm-gnueabihf@0.96.0':
    resolution: {integrity: sha512-UEs+Zf6T2/FwQlLgv7gfZsKmY19sl3hK57r2BQVc2eCmCmF/deeqDcWyFjzkNLgdDDucY60PoNhNGClDm605uQ==}
    engines: {node: ^20.19.0 || >=22.12.0}
    cpu: [arm]
    os: [linux]

  '@oxc-parser/binding-linux-arm-musleabihf@0.96.0':
    resolution: {integrity: sha512-1kuWvjR2+ORJMoyxt9LSbLcDhXZnL25XOuv9VmH6NmSPvLgewzuubSlm++W03x+U7SzWFilBsdwIHtD/0mjERw==}
    engines: {node: ^20.19.0 || >=22.12.0}
    cpu: [arm]
    os: [linux]

  '@oxc-parser/binding-linux-arm64-gnu@0.96.0':
    resolution: {integrity: sha512-PHH4ETR1t0fymxuhpQNj3Z9t/78/zZa2Lj3Z3I0ZOd+/Ex+gtdhGoB5xYyy7lcYGAPMfZ+Gmr+dTCr1GYNZ3BA==}
    engines: {node: ^20.19.0 || >=22.12.0}
    cpu: [arm64]
    os: [linux]

  '@oxc-parser/binding-linux-arm64-musl@0.96.0':
    resolution: {integrity: sha512-fjDPbZjkqaDSTBe0FM8nZ9zBw4B/NF/I0gH7CfvNDwIj9smISaNFypYeomkvubORpnbX9ORhvhYwg3TxQ60OGA==}
    engines: {node: ^20.19.0 || >=22.12.0}
    cpu: [arm64]
    os: [linux]

  '@oxc-parser/binding-linux-riscv64-gnu@0.96.0':
    resolution: {integrity: sha512-59KAHd/6/LmjkdSAuJn0piKmwSavMasWNUKuYLX/UnqI5KkGIp14+LBwwaBG6KzOtIq1NrRCnmlL4XSEaNkzTg==}
    engines: {node: ^20.19.0 || >=22.12.0}
    cpu: [riscv64]
    os: [linux]

  '@oxc-parser/binding-linux-s390x-gnu@0.96.0':
    resolution: {integrity: sha512-VtupojtgahY8XmLwpVpM3C1WQEgMD1JxpB8lzUtdSLwosWaaz1EAl+VXWNuxTTZusNuLBtmR+F0qql22ISi/9g==}
    engines: {node: ^20.19.0 || >=22.12.0}
    cpu: [s390x]
    os: [linux]

  '@oxc-parser/binding-linux-x64-gnu@0.96.0':
    resolution: {integrity: sha512-8XSY9aUYY+5I4I1mhSEWmYqdUrJi3J5cCAInvEVHyTnDAPkhb+tnLGVZD696TpW+lFOLrTFF2V5GMWJVafqIUA==}
    engines: {node: ^20.19.0 || >=22.12.0}
    cpu: [x64]
    os: [linux]

  '@oxc-parser/binding-linux-x64-musl@0.96.0':
    resolution: {integrity: sha512-IIVNtqhA0uxKkD8Y6aZinKO/sOD5O62VlduE54FnUU2rzZEszrZQLL8nMGVZhTdPaKW5M1aeLmjcdnOs6er1Jg==}
    engines: {node: ^20.19.0 || >=22.12.0}
    cpu: [x64]
    os: [linux]

  '@oxc-parser/binding-wasm32-wasi@0.96.0':
    resolution: {integrity: sha512-TJ/sNPbVD4u6kUwm7sDKa5iRDEB8vd7ZIMjYqFrrAo9US1RGYOSvt6Ie9sDRekUL9fZhNsykvSrpmIj6dg/C2w==}
    engines: {node: '>=14.0.0'}
    cpu: [wasm32]

  '@oxc-parser/binding-win32-arm64-msvc@0.96.0':
    resolution: {integrity: sha512-zCOhRB7MYVIHLj+2QYoTuLyaipiD8JG/ggUjfsMUaupRPpvwQNhsxINLIcTcb0AS+OsT7/OREhydjO74STqQzQ==}
    engines: {node: ^20.19.0 || >=22.12.0}
    cpu: [arm64]
    os: [win32]

  '@oxc-parser/binding-win32-x64-msvc@0.96.0':
    resolution: {integrity: sha512-J6zfx9TE0oS+TrqBUjMVMOi/d/j3HMj69Pip263pETOEPm788N0HXKPsc2X2jUfSTHzD9vmdjq0QFymbf2LhWg==}
    engines: {node: ^20.19.0 || >=22.12.0}
    cpu: [x64]
    os: [win32]

  '@oxc-project/types@0.95.0':
    resolution: {integrity: sha512-vACy7vhpMPhjEJhULNxrdR0D943TkA/MigMpJCHmBHvMXxRStRi/dPtTlfQ3uDwWSzRpT8z+7ImjZVf8JWBocQ==}

<<<<<<< HEAD
  '@pkgjs/parseargs@0.11.0':
    resolution: {integrity: sha512-+1VkjdD0QBLPodGrJUeqarH8VAIvQODIbwh9XpP5Syisf7YoQgsJKPNFoqqLQlu+VQ/tVSshMR6loPMn8U+dPg==}
    engines: {node: '>=14'}
=======
  '@oxc-project/types@0.96.0':
    resolution: {integrity: sha512-r/xkmoXA0xEpU6UGtn18CNVjXH6erU3KCpCDbpLmbVxBFor1U9MqN5Z2uMmCHJuXjJzlnDR+hWY+yPoLo8oHDw==}
>>>>>>> fd27ccc9

  '@quansync/fs@0.1.5':
    resolution: {integrity: sha512-lNS9hL2aS2NZgNW7BBj+6EBl4rOf8l+tQ0eRY6JWCI8jI2kc53gSoqbjojU0OnAWhzoXiOjFyGsHcDGePB3lhA==}

  '@radix-ui/number@1.1.1':
    resolution: {integrity: sha512-MkKCwxlXTgz6CFoJx3pCwn07GKp36+aZyu/u2Ln2VrA5DcdyCZkASEDBTd8x5whTQQL5CiYf4prXKLcgQdv29g==}

  '@radix-ui/primitive@1.1.3':
    resolution: {integrity: sha512-JTF99U/6XIjCBo0wqkU5sK10glYe27MRRsfwoiq5zzOEZLHU3A3KCMa5X/azekYRCJ0HlwI0crAXS/5dEHTzDg==}

  '@radix-ui/react-accordion@1.2.12':
    resolution: {integrity: sha512-T4nygeh9YE9dLRPhAHSeOZi7HBXo+0kYIPJXayZfvWOWA0+n3dESrZbjfDPUABkUNym6Hd+f2IR113To8D2GPA==}
    peerDependencies:
      '@types/react': '*'
      '@types/react-dom': '*'
      react: ^16.8 || ^17.0 || ^18.0 || ^19.0 || ^19.0.0-rc
      react-dom: ^16.8 || ^17.0 || ^18.0 || ^19.0 || ^19.0.0-rc
    peerDependenciesMeta:
      '@types/react':
        optional: true
      '@types/react-dom':
        optional: true

  '@radix-ui/react-arrow@1.1.7':
    resolution: {integrity: sha512-F+M1tLhO+mlQaOWspE8Wstg+z6PwxwRd8oQ8IXceWz92kfAmalTRf0EjrouQeo7QssEPfCn05B4Ihs1K9WQ/7w==}
    peerDependencies:
      '@types/react': '*'
      '@types/react-dom': '*'
      react: ^16.8 || ^17.0 || ^18.0 || ^19.0 || ^19.0.0-rc
      react-dom: ^16.8 || ^17.0 || ^18.0 || ^19.0 || ^19.0.0-rc
    peerDependenciesMeta:
      '@types/react':
        optional: true
      '@types/react-dom':
        optional: true

  '@radix-ui/react-collapsible@1.1.12':
    resolution: {integrity: sha512-Uu+mSh4agx2ib1uIGPP4/CKNULyajb3p92LsVXmH2EHVMTfZWpll88XJ0j4W0z3f8NK1eYl1+Mf/szHPmcHzyA==}
    peerDependencies:
      '@types/react': '*'
      '@types/react-dom': '*'
      react: ^16.8 || ^17.0 || ^18.0 || ^19.0 || ^19.0.0-rc
      react-dom: ^16.8 || ^17.0 || ^18.0 || ^19.0 || ^19.0.0-rc
    peerDependenciesMeta:
      '@types/react':
        optional: true
      '@types/react-dom':
        optional: true

  '@radix-ui/react-collection@1.1.7':
    resolution: {integrity: sha512-Fh9rGN0MoI4ZFUNyfFVNU4y9LUz93u9/0K+yLgA2bwRojxM8JU1DyvvMBabnZPBgMWREAJvU2jjVzq+LrFUglw==}
    peerDependencies:
      '@types/react': '*'
      '@types/react-dom': '*'
      react: ^16.8 || ^17.0 || ^18.0 || ^19.0 || ^19.0.0-rc
      react-dom: ^16.8 || ^17.0 || ^18.0 || ^19.0 || ^19.0.0-rc
    peerDependenciesMeta:
      '@types/react':
        optional: true
      '@types/react-dom':
        optional: true

  '@radix-ui/react-compose-refs@1.1.2':
    resolution: {integrity: sha512-z4eqJvfiNnFMHIIvXP3CY57y2WJs5g2v3X0zm9mEJkrkNv4rDxu+sg9Jh8EkXyeqBkB7SOcboo9dMVqhyrACIg==}
    peerDependencies:
      '@types/react': '*'
      react: ^16.8 || ^17.0 || ^18.0 || ^19.0 || ^19.0.0-rc
    peerDependenciesMeta:
      '@types/react':
        optional: true

  '@radix-ui/react-context@1.1.2':
    resolution: {integrity: sha512-jCi/QKUM2r1Ju5a3J64TH2A5SpKAgh0LpknyqdQ4m6DCV0xJ2HG1xARRwNGPQfi1SLdLWZ1OJz6F4OMBBNiGJA==}
    peerDependencies:
      '@types/react': '*'
      react: ^16.8 || ^17.0 || ^18.0 || ^19.0 || ^19.0.0-rc
    peerDependenciesMeta:
      '@types/react':
        optional: true

  '@radix-ui/react-dialog@1.1.15':
    resolution: {integrity: sha512-TCglVRtzlffRNxRMEyR36DGBLJpeusFcgMVD9PZEzAKnUs1lKCgX5u9BmC2Yg+LL9MgZDugFFs1Vl+Jp4t/PGw==}
    peerDependencies:
      '@types/react': '*'
      '@types/react-dom': '*'
      react: ^16.8 || ^17.0 || ^18.0 || ^19.0 || ^19.0.0-rc
      react-dom: ^16.8 || ^17.0 || ^18.0 || ^19.0 || ^19.0.0-rc
    peerDependenciesMeta:
      '@types/react':
        optional: true
      '@types/react-dom':
        optional: true

  '@radix-ui/react-direction@1.1.1':
    resolution: {integrity: sha512-1UEWRX6jnOA2y4H5WczZ44gOOjTEmlqv1uNW4GAJEO5+bauCBhv8snY65Iw5/VOS/ghKN9gr2KjnLKxrsvoMVw==}
    peerDependencies:
      '@types/react': '*'
      react: ^16.8 || ^17.0 || ^18.0 || ^19.0 || ^19.0.0-rc
    peerDependenciesMeta:
      '@types/react':
        optional: true

  '@radix-ui/react-dismissable-layer@1.1.11':
    resolution: {integrity: sha512-Nqcp+t5cTB8BinFkZgXiMJniQH0PsUt2k51FUhbdfeKvc4ACcG2uQniY/8+h1Yv6Kza4Q7lD7PQV0z0oicE0Mg==}
    peerDependencies:
      '@types/react': '*'
      '@types/react-dom': '*'
      react: ^16.8 || ^17.0 || ^18.0 || ^19.0 || ^19.0.0-rc
      react-dom: ^16.8 || ^17.0 || ^18.0 || ^19.0 || ^19.0.0-rc
    peerDependenciesMeta:
      '@types/react':
        optional: true
      '@types/react-dom':
        optional: true

  '@radix-ui/react-focus-guards@1.1.3':
    resolution: {integrity: sha512-0rFg/Rj2Q62NCm62jZw0QX7a3sz6QCQU0LpZdNrJX8byRGaGVTqbrW9jAoIAHyMQqsNpeZ81YgSizOt5WXq0Pw==}
    peerDependencies:
      '@types/react': '*'
      react: ^16.8 || ^17.0 || ^18.0 || ^19.0 || ^19.0.0-rc
    peerDependenciesMeta:
      '@types/react':
        optional: true

  '@radix-ui/react-focus-scope@1.1.7':
    resolution: {integrity: sha512-t2ODlkXBQyn7jkl6TNaw/MtVEVvIGelJDCG41Okq/KwUsJBwQ4XVZsHAVUkK4mBv3ewiAS3PGuUWuY2BoK4ZUw==}
    peerDependencies:
      '@types/react': '*'
      '@types/react-dom': '*'
      react: ^16.8 || ^17.0 || ^18.0 || ^19.0 || ^19.0.0-rc
      react-dom: ^16.8 || ^17.0 || ^18.0 || ^19.0 || ^19.0.0-rc
    peerDependenciesMeta:
      '@types/react':
        optional: true
      '@types/react-dom':
        optional: true

  '@radix-ui/react-id@1.1.1':
    resolution: {integrity: sha512-kGkGegYIdQsOb4XjsfM97rXsiHaBwco+hFI66oO4s9LU+PLAC5oJ7khdOVFxkhsmlbpUqDAvXw11CluXP+jkHg==}
    peerDependencies:
      '@types/react': '*'
      react: ^16.8 || ^17.0 || ^18.0 || ^19.0 || ^19.0.0-rc
    peerDependenciesMeta:
      '@types/react':
        optional: true

  '@radix-ui/react-label@2.1.8':
    resolution: {integrity: sha512-FmXs37I6hSBVDlO4y764TNz1rLgKwjJMQ0EGte6F3Cb3f4bIuHB/iLa/8I9VKkmOy+gNHq8rql3j686ACVV21A==}
    peerDependencies:
      '@types/react': '*'
      '@types/react-dom': '*'
      react: ^16.8 || ^17.0 || ^18.0 || ^19.0 || ^19.0.0-rc
      react-dom: ^16.8 || ^17.0 || ^18.0 || ^19.0 || ^19.0.0-rc
    peerDependenciesMeta:
      '@types/react':
        optional: true
      '@types/react-dom':
        optional: true

  '@radix-ui/react-navigation-menu@1.2.14':
    resolution: {integrity: sha512-YB9mTFQvCOAQMHU+C/jVl96WmuWeltyUEpRJJky51huhds5W2FQr1J8D/16sQlf0ozxkPK8uF3niQMdUwZPv5w==}
    peerDependencies:
      '@types/react': '*'
      '@types/react-dom': '*'
      react: ^16.8 || ^17.0 || ^18.0 || ^19.0 || ^19.0.0-rc
      react-dom: ^16.8 || ^17.0 || ^18.0 || ^19.0 || ^19.0.0-rc
    peerDependenciesMeta:
      '@types/react':
        optional: true
      '@types/react-dom':
        optional: true

  '@radix-ui/react-popover@1.1.15':
    resolution: {integrity: sha512-kr0X2+6Yy/vJzLYJUPCZEc8SfQcf+1COFoAqauJm74umQhta9M7lNJHP7QQS3vkvcGLQUbWpMzwrXYwrYztHKA==}
    peerDependencies:
      '@types/react': '*'
      '@types/react-dom': '*'
      react: ^16.8 || ^17.0 || ^18.0 || ^19.0 || ^19.0.0-rc
      react-dom: ^16.8 || ^17.0 || ^18.0 || ^19.0 || ^19.0.0-rc
    peerDependenciesMeta:
      '@types/react':
        optional: true
      '@types/react-dom':
        optional: true

  '@radix-ui/react-popper@1.2.8':
    resolution: {integrity: sha512-0NJQ4LFFUuWkE7Oxf0htBKS6zLkkjBH+hM1uk7Ng705ReR8m/uelduy1DBo0PyBXPKVnBA6YBlU94MBGXrSBCw==}
    peerDependencies:
      '@types/react': '*'
      '@types/react-dom': '*'
      react: ^16.8 || ^17.0 || ^18.0 || ^19.0 || ^19.0.0-rc
      react-dom: ^16.8 || ^17.0 || ^18.0 || ^19.0 || ^19.0.0-rc
    peerDependenciesMeta:
      '@types/react':
        optional: true
      '@types/react-dom':
        optional: true

  '@radix-ui/react-portal@1.1.9':
    resolution: {integrity: sha512-bpIxvq03if6UNwXZ+HTK71JLh4APvnXntDc6XOX8UVq4XQOVl7lwok0AvIl+b8zgCw3fSaVTZMpAPPagXbKmHQ==}
    peerDependencies:
      '@types/react': '*'
      '@types/react-dom': '*'
      react: ^16.8 || ^17.0 || ^18.0 || ^19.0 || ^19.0.0-rc
      react-dom: ^16.8 || ^17.0 || ^18.0 || ^19.0 || ^19.0.0-rc
    peerDependenciesMeta:
      '@types/react':
        optional: true
      '@types/react-dom':
        optional: true

  '@radix-ui/react-presence@1.1.5':
    resolution: {integrity: sha512-/jfEwNDdQVBCNvjkGit4h6pMOzq8bHkopq458dPt2lMjx+eBQUohZNG9A7DtO/O5ukSbxuaNGXMjHicgwy6rQQ==}
    peerDependencies:
      '@types/react': '*'
      '@types/react-dom': '*'
      react: ^16.8 || ^17.0 || ^18.0 || ^19.0 || ^19.0.0-rc
      react-dom: ^16.8 || ^17.0 || ^18.0 || ^19.0 || ^19.0.0-rc
    peerDependenciesMeta:
      '@types/react':
        optional: true
      '@types/react-dom':
        optional: true

  '@radix-ui/react-primitive@2.1.3':
    resolution: {integrity: sha512-m9gTwRkhy2lvCPe6QJp4d3G1TYEUHn/FzJUtq9MjH46an1wJU+GdoGC5VLof8RX8Ft/DlpshApkhswDLZzHIcQ==}
    peerDependencies:
      '@types/react': '*'
      '@types/react-dom': '*'
      react: ^16.8 || ^17.0 || ^18.0 || ^19.0 || ^19.0.0-rc
      react-dom: ^16.8 || ^17.0 || ^18.0 || ^19.0 || ^19.0.0-rc
    peerDependenciesMeta:
      '@types/react':
        optional: true
      '@types/react-dom':
        optional: true

  '@radix-ui/react-primitive@2.1.4':
    resolution: {integrity: sha512-9hQc4+GNVtJAIEPEqlYqW5RiYdrr8ea5XQ0ZOnD6fgru+83kqT15mq2OCcbe8KnjRZl5vF3ks69AKz3kh1jrhg==}
    peerDependencies:
      '@types/react': '*'
      '@types/react-dom': '*'
      react: ^16.8 || ^17.0 || ^18.0 || ^19.0 || ^19.0.0-rc
      react-dom: ^16.8 || ^17.0 || ^18.0 || ^19.0 || ^19.0.0-rc
    peerDependenciesMeta:
      '@types/react':
        optional: true
      '@types/react-dom':
        optional: true

  '@radix-ui/react-roving-focus@1.1.11':
    resolution: {integrity: sha512-7A6S9jSgm/S+7MdtNDSb+IU859vQqJ/QAtcYQcfFC6W8RS4IxIZDldLR0xqCFZ6DCyrQLjLPsxtTNch5jVA4lA==}
    peerDependencies:
      '@types/react': '*'
      '@types/react-dom': '*'
      react: ^16.8 || ^17.0 || ^18.0 || ^19.0 || ^19.0.0-rc
      react-dom: ^16.8 || ^17.0 || ^18.0 || ^19.0 || ^19.0.0-rc
    peerDependenciesMeta:
      '@types/react':
        optional: true
      '@types/react-dom':
        optional: true

  '@radix-ui/react-scroll-area@1.2.10':
    resolution: {integrity: sha512-tAXIa1g3sM5CGpVT0uIbUx/U3Gs5N8T52IICuCtObaos1S8fzsrPXG5WObkQN3S6NVl6wKgPhAIiBGbWnvc97A==}
    peerDependencies:
      '@types/react': '*'
      '@types/react-dom': '*'
      react: ^16.8 || ^17.0 || ^18.0 || ^19.0 || ^19.0.0-rc
      react-dom: ^16.8 || ^17.0 || ^18.0 || ^19.0 || ^19.0.0-rc
    peerDependenciesMeta:
      '@types/react':
        optional: true
      '@types/react-dom':
        optional: true

  '@radix-ui/react-separator@1.1.8':
    resolution: {integrity: sha512-sDvqVY4itsKwwSMEe0jtKgfTh+72Sy3gPmQpjqcQneqQ4PFmr/1I0YA+2/puilhggCe2gJcx5EBAYFkWkdpa5g==}
    peerDependencies:
      '@types/react': '*'
      '@types/react-dom': '*'
      react: ^16.8 || ^17.0 || ^18.0 || ^19.0 || ^19.0.0-rc
      react-dom: ^16.8 || ^17.0 || ^18.0 || ^19.0 || ^19.0.0-rc
    peerDependenciesMeta:
      '@types/react':
        optional: true
      '@types/react-dom':
        optional: true

  '@radix-ui/react-slot@1.2.3':
    resolution: {integrity: sha512-aeNmHnBxbi2St0au6VBVC7JXFlhLlOnvIIlePNniyUNAClzmtAUEY8/pBiK3iHjufOlwA+c20/8jngo7xcrg8A==}
    peerDependencies:
      '@types/react': '*'
      react: ^16.8 || ^17.0 || ^18.0 || ^19.0 || ^19.0.0-rc
    peerDependenciesMeta:
      '@types/react':
        optional: true

  '@radix-ui/react-slot@1.2.4':
    resolution: {integrity: sha512-Jl+bCv8HxKnlTLVrcDE8zTMJ09R9/ukw4qBs/oZClOfoQk/cOTbDn+NceXfV7j09YPVQUryJPHurafcSg6EVKA==}
    peerDependencies:
      '@types/react': '*'
      react: ^16.8 || ^17.0 || ^18.0 || ^19.0 || ^19.0.0-rc
    peerDependenciesMeta:
      '@types/react':
        optional: true

  '@radix-ui/react-tabs@1.1.13':
    resolution: {integrity: sha512-7xdcatg7/U+7+Udyoj2zodtI9H/IIopqo+YOIcZOq1nJwXWBZ9p8xiu5llXlekDbZkca79a/fozEYQXIA4sW6A==}
    peerDependencies:
      '@types/react': '*'
      '@types/react-dom': '*'
      react: ^16.8 || ^17.0 || ^18.0 || ^19.0 || ^19.0.0-rc
      react-dom: ^16.8 || ^17.0 || ^18.0 || ^19.0 || ^19.0.0-rc
    peerDependenciesMeta:
      '@types/react':
        optional: true
      '@types/react-dom':
        optional: true

  '@radix-ui/react-tooltip@1.2.8':
    resolution: {integrity: sha512-tY7sVt1yL9ozIxvmbtN5qtmH2krXcBCfjEiCgKGLqunJHvgvZG2Pcl2oQ3kbcZARb1BGEHdkLzcYGO8ynVlieg==}
    peerDependencies:
      '@types/react': '*'
      '@types/react-dom': '*'
      react: ^16.8 || ^17.0 || ^18.0 || ^19.0 || ^19.0.0-rc
      react-dom: ^16.8 || ^17.0 || ^18.0 || ^19.0 || ^19.0.0-rc
    peerDependenciesMeta:
      '@types/react':
        optional: true
      '@types/react-dom':
        optional: true

  '@radix-ui/react-use-callback-ref@1.1.1':
    resolution: {integrity: sha512-FkBMwD+qbGQeMu1cOHnuGB6x4yzPjho8ap5WtbEJ26umhgqVXbhekKUQO+hZEL1vU92a3wHwdp0HAcqAUF5iDg==}
    peerDependencies:
      '@types/react': '*'
      react: ^16.8 || ^17.0 || ^18.0 || ^19.0 || ^19.0.0-rc
    peerDependenciesMeta:
      '@types/react':
        optional: true

  '@radix-ui/react-use-controllable-state@1.2.2':
    resolution: {integrity: sha512-BjasUjixPFdS+NKkypcyyN5Pmg83Olst0+c6vGov0diwTEo6mgdqVR6hxcEgFuh4QrAs7Rc+9KuGJ9TVCj0Zzg==}
    peerDependencies:
      '@types/react': '*'
      react: ^16.8 || ^17.0 || ^18.0 || ^19.0 || ^19.0.0-rc
    peerDependenciesMeta:
      '@types/react':
        optional: true

  '@radix-ui/react-use-effect-event@0.0.2':
    resolution: {integrity: sha512-Qp8WbZOBe+blgpuUT+lw2xheLP8q0oatc9UpmiemEICxGvFLYmHm9QowVZGHtJlGbS6A6yJ3iViad/2cVjnOiA==}
    peerDependencies:
      '@types/react': '*'
      react: ^16.8 || ^17.0 || ^18.0 || ^19.0 || ^19.0.0-rc
    peerDependenciesMeta:
      '@types/react':
        optional: true

  '@radix-ui/react-use-escape-keydown@1.1.1':
    resolution: {integrity: sha512-Il0+boE7w/XebUHyBjroE+DbByORGR9KKmITzbR7MyQ4akpORYP/ZmbhAr0DG7RmmBqoOnZdy2QlvajJ2QA59g==}
    peerDependencies:
      '@types/react': '*'
      react: ^16.8 || ^17.0 || ^18.0 || ^19.0 || ^19.0.0-rc
    peerDependenciesMeta:
      '@types/react':
        optional: true

  '@radix-ui/react-use-layout-effect@1.1.1':
    resolution: {integrity: sha512-RbJRS4UWQFkzHTTwVymMTUv8EqYhOp8dOOviLj2ugtTiXRaRQS7GLGxZTLL1jWhMeoSCf5zmcZkqTl9IiYfXcQ==}
    peerDependencies:
      '@types/react': '*'
      react: ^16.8 || ^17.0 || ^18.0 || ^19.0 || ^19.0.0-rc
    peerDependenciesMeta:
      '@types/react':
        optional: true

  '@radix-ui/react-use-previous@1.1.1':
    resolution: {integrity: sha512-2dHfToCj/pzca2Ck724OZ5L0EVrr3eHRNsG/b3xQJLA2hZpVCS99bLAX+hm1IHXDEnzU6by5z/5MIY794/a8NQ==}
    peerDependencies:
      '@types/react': '*'
      react: ^16.8 || ^17.0 || ^18.0 || ^19.0 || ^19.0.0-rc
    peerDependenciesMeta:
      '@types/react':
        optional: true

  '@radix-ui/react-use-rect@1.1.1':
    resolution: {integrity: sha512-QTYuDesS0VtuHNNvMh+CjlKJ4LJickCMUAqjlE3+j8w+RlRpwyX3apEQKGFzbZGdo7XNG1tXa+bQqIE7HIXT2w==}
    peerDependencies:
      '@types/react': '*'
      react: ^16.8 || ^17.0 || ^18.0 || ^19.0 || ^19.0.0-rc
    peerDependenciesMeta:
      '@types/react':
        optional: true

  '@radix-ui/react-use-size@1.1.1':
    resolution: {integrity: sha512-ewrXRDTAqAXlkl6t/fkXWNAhFX9I+CkKlw6zjEwk86RSPKwZr3xpBRso655aqYafwtnbpHLj6toFzmd6xdVptQ==}
    peerDependencies:
      '@types/react': '*'
      react: ^16.8 || ^17.0 || ^18.0 || ^19.0 || ^19.0.0-rc
    peerDependenciesMeta:
      '@types/react':
        optional: true

  '@radix-ui/react-visually-hidden@1.2.3':
    resolution: {integrity: sha512-pzJq12tEaaIhqjbzpCuv/OypJY/BPavOofm+dbab+MHLajy277+1lLm6JFcGgF5eskJ6mquGirhXY2GD/8u8Ug==}
    peerDependencies:
      '@types/react': '*'
      '@types/react-dom': '*'
      react: ^16.8 || ^17.0 || ^18.0 || ^19.0 || ^19.0.0-rc
      react-dom: ^16.8 || ^17.0 || ^18.0 || ^19.0 || ^19.0.0-rc
    peerDependenciesMeta:
      '@types/react':
        optional: true
      '@types/react-dom':
        optional: true

  '@radix-ui/rect@1.1.1':
    resolution: {integrity: sha512-HPwpGIzkl28mWyZqG52jiqDJ12waP11Pa1lGoiyUkIEuMLBP0oeK/C89esbXrxsky5we7dfd8U58nm0SgAWpVw==}

  '@rolldown/binding-android-arm64@1.0.0-beta.45':
    resolution: {integrity: sha512-bfgKYhFiXJALeA/riil908+2vlyWGdwa7Ju5S+JgWZYdR4jtiPOGdM6WLfso1dojCh+4ZWeiTwPeV9IKQEX+4g==}
    engines: {node: ^20.19.0 || >=22.12.0}
    cpu: [arm64]
    os: [android]

  '@rolldown/binding-darwin-arm64@1.0.0-beta.45':
    resolution: {integrity: sha512-xjCv4CRVsSnnIxTuyH1RDJl5OEQ1c9JYOwfDAHddjJDxCw46ZX9q80+xq7Eok7KC4bRSZudMJllkvOKv0T9SeA==}
    engines: {node: ^20.19.0 || >=22.12.0}
    cpu: [arm64]
    os: [darwin]

  '@rolldown/binding-darwin-x64@1.0.0-beta.45':
    resolution: {integrity: sha512-ddcO9TD3D/CLUa/l8GO8LHzBOaZqWg5ClMy3jICoxwCuoz47h9dtqPsIeTiB6yR501LQTeDsjA4lIFd7u3Ljfw==}
    engines: {node: ^20.19.0 || >=22.12.0}
    cpu: [x64]
    os: [darwin]

  '@rolldown/binding-freebsd-x64@1.0.0-beta.45':
    resolution: {integrity: sha512-MBTWdrzW9w+UMYDUvnEuh0pQvLENkl2Sis15fHTfHVW7ClbGuez+RWopZudIDEGkpZXdeI4CkRXk+vdIIebrmg==}
    engines: {node: ^20.19.0 || >=22.12.0}
    cpu: [x64]
    os: [freebsd]

  '@rolldown/binding-linux-arm-gnueabihf@1.0.0-beta.45':
    resolution: {integrity: sha512-4YgoCFiki1HR6oSg+GxxfzfnVCesQxLF1LEnw9uXS/MpBmuog0EOO2rYfy69rWP4tFZL9IWp6KEfGZLrZ7aUog==}
    engines: {node: ^20.19.0 || >=22.12.0}
    cpu: [arm]
    os: [linux]

  '@rolldown/binding-linux-arm64-gnu@1.0.0-beta.45':
    resolution: {integrity: sha512-LE1gjAwQRrbCOorJJ7LFr10s5vqYf5a00V5Ea9wXcT2+56n5YosJkcp8eQ12FxRBv2YX8dsdQJb+ZTtYJwb6XQ==}
    engines: {node: ^20.19.0 || >=22.12.0}
    cpu: [arm64]
    os: [linux]

  '@rolldown/binding-linux-arm64-musl@1.0.0-beta.45':
    resolution: {integrity: sha512-tdy8ThO/fPp40B81v0YK3QC+KODOmzJzSUOO37DinQxzlTJ026gqUSOM8tzlVixRbQJltgVDCTYF8HNPRErQTA==}
    engines: {node: ^20.19.0 || >=22.12.0}
    cpu: [arm64]
    os: [linux]

  '@rolldown/binding-linux-x64-gnu@1.0.0-beta.45':
    resolution: {integrity: sha512-lS082ROBWdmOyVY/0YB3JmsiClaWoxvC+dA8/rbhyB9VLkvVEaihLEOr4CYmrMse151C4+S6hCw6oa1iewox7g==}
    engines: {node: ^20.19.0 || >=22.12.0}
    cpu: [x64]
    os: [linux]

  '@rolldown/binding-linux-x64-musl@1.0.0-beta.45':
    resolution: {integrity: sha512-Hi73aYY0cBkr1/SvNQqH8Cd+rSV6S9RB5izCv0ySBcRnd/Wfn5plguUoGYwBnhHgFbh6cPw9m2dUVBR6BG1gxA==}
    engines: {node: ^20.19.0 || >=22.12.0}
    cpu: [x64]
    os: [linux]

  '@rolldown/binding-openharmony-arm64@1.0.0-beta.45':
    resolution: {integrity: sha512-fljEqbO7RHHogNDxYtTzr+GNjlfOx21RUyGmF+NrkebZ8emYYiIqzPxsaMZuRx0rgZmVmliOzEp86/CQFDKhJQ==}
    engines: {node: ^20.19.0 || >=22.12.0}
    cpu: [arm64]
    os: [openharmony]

  '@rolldown/binding-wasm32-wasi@1.0.0-beta.45':
    resolution: {integrity: sha512-ZJDB7lkuZE9XUnWQSYrBObZxczut+8FZ5pdanm8nNS1DAo8zsrPuvGwn+U3fwU98WaiFsNrA4XHngesCGr8tEQ==}
    engines: {node: '>=14.0.0'}
    cpu: [wasm32]

  '@rolldown/binding-win32-arm64-msvc@1.0.0-beta.45':
    resolution: {integrity: sha512-zyzAjItHPUmxg6Z8SyRhLdXlJn3/D9KL5b9mObUrBHhWS/GwRH4665xCiFqeuktAhhWutqfc+rOV2LjK4VYQGQ==}
    engines: {node: ^20.19.0 || >=22.12.0}
    cpu: [arm64]
    os: [win32]

  '@rolldown/binding-win32-ia32-msvc@1.0.0-beta.45':
    resolution: {integrity: sha512-wODcGzlfxqS6D7BR0srkJk3drPwXYLu7jPHN27ce2c4PUnVVmJnp9mJzUQGT4LpmHmmVdMZ+P6hKvyTGBzc1CA==}
    engines: {node: ^20.19.0 || >=22.12.0}
    cpu: [ia32]
    os: [win32]

  '@rolldown/binding-win32-x64-msvc@1.0.0-beta.45':
    resolution: {integrity: sha512-wiU40G1nQo9rtfvF9jLbl79lUgjfaD/LTyUEw2Wg/gdF5OhjzpKMVugZQngO+RNdwYaNj+Fs+kWBWfp4VXPMHA==}
    engines: {node: ^20.19.0 || >=22.12.0}
    cpu: [x64]
    os: [win32]

  '@rolldown/pluginutils@1.0.0-beta.45':
    resolution: {integrity: sha512-Le9ulGCrD8ggInzWw/k2J8QcbPz7eGIOWqfJ2L+1R0Opm7n6J37s2hiDWlh6LJN0Lk9L5sUzMvRHKW7UxBZsQA==}

  '@rollup/rollup-android-arm-eabi@4.52.3':
    resolution: {integrity: sha512-h6cqHGZ6VdnwliFG1NXvMPTy/9PS3h8oLh7ImwR+kl+oYnQizgjxsONmmPSb2C66RksfkfIxEVtDSEcJiO0tqw==}
    cpu: [arm]
    os: [android]

  '@rollup/rollup-android-arm64@4.52.3':
    resolution: {integrity: sha512-wd+u7SLT/u6knklV/ifG7gr5Qy4GUbH2hMWcDauPFJzmCZUAJ8L2bTkVXC2niOIxp8lk3iH/QX8kSrUxVZrOVw==}
    cpu: [arm64]
    os: [android]

  '@rollup/rollup-darwin-arm64@4.52.3':
    resolution: {integrity: sha512-lj9ViATR1SsqycwFkJCtYfQTheBdvlWJqzqxwc9f2qrcVrQaF/gCuBRTiTolkRWS6KvNxSk4KHZWG7tDktLgjg==}
    cpu: [arm64]
    os: [darwin]

  '@rollup/rollup-darwin-x64@4.52.3':
    resolution: {integrity: sha512-+Dyo7O1KUmIsbzx1l+4V4tvEVnVQqMOIYtrxK7ncLSknl1xnMHLgn7gddJVrYPNZfEB8CIi3hK8gq8bDhb3h5A==}
    cpu: [x64]
    os: [darwin]

  '@rollup/rollup-freebsd-arm64@4.52.3':
    resolution: {integrity: sha512-u9Xg2FavYbD30g3DSfNhxgNrxhi6xVG4Y6i9Ur1C7xUuGDW3banRbXj+qgnIrwRN4KeJ396jchwy9bCIzbyBEQ==}
    cpu: [arm64]
    os: [freebsd]

  '@rollup/rollup-freebsd-x64@4.52.3':
    resolution: {integrity: sha512-5M8kyi/OX96wtD5qJR89a/3x5x8x5inXBZO04JWhkQb2JWavOWfjgkdvUqibGJeNNaz1/Z1PPza5/tAPXICI6A==}
    cpu: [x64]
    os: [freebsd]

  '@rollup/rollup-linux-arm-gnueabihf@4.52.3':
    resolution: {integrity: sha512-IoerZJ4l1wRMopEHRKOO16e04iXRDyZFZnNZKrWeNquh5d6bucjezgd+OxG03mOMTnS1x7hilzb3uURPkJ0OfA==}
    cpu: [arm]
    os: [linux]

  '@rollup/rollup-linux-arm-musleabihf@4.52.3':
    resolution: {integrity: sha512-ZYdtqgHTDfvrJHSh3W22TvjWxwOgc3ThK/XjgcNGP2DIwFIPeAPNsQxrJO5XqleSlgDux2VAoWQ5iJrtaC1TbA==}
    cpu: [arm]
    os: [linux]

  '@rollup/rollup-linux-arm64-gnu@4.52.3':
    resolution: {integrity: sha512-NcViG7A0YtuFDA6xWSgmFb6iPFzHlf5vcqb2p0lGEbT+gjrEEz8nC/EeDHvx6mnGXnGCC1SeVV+8u+smj0CeGQ==}
    cpu: [arm64]
    os: [linux]

  '@rollup/rollup-linux-arm64-musl@4.52.3':
    resolution: {integrity: sha512-d3pY7LWno6SYNXRm6Ebsq0DJGoiLXTb83AIPCXl9fmtIQs/rXoS8SJxxUNtFbJ5MiOvs+7y34np77+9l4nfFMw==}
    cpu: [arm64]
    os: [linux]

  '@rollup/rollup-linux-loong64-gnu@4.52.3':
    resolution: {integrity: sha512-3y5GA0JkBuirLqmjwAKwB0keDlI6JfGYduMlJD/Rl7fvb4Ni8iKdQs1eiunMZJhwDWdCvrcqXRY++VEBbvk6Eg==}
    cpu: [loong64]
    os: [linux]

  '@rollup/rollup-linux-ppc64-gnu@4.52.3':
    resolution: {integrity: sha512-AUUH65a0p3Q0Yfm5oD2KVgzTKgwPyp9DSXc3UA7DtxhEb/WSPfbG4wqXeSN62OG5gSo18em4xv6dbfcUGXcagw==}
    cpu: [ppc64]
    os: [linux]

  '@rollup/rollup-linux-riscv64-gnu@4.52.3':
    resolution: {integrity: sha512-1makPhFFVBqZE+XFg3Dkq+IkQ7JvmUrwwqaYBL2CE+ZpxPaqkGaiWFEWVGyvTwZace6WLJHwjVh/+CXbKDGPmg==}
    cpu: [riscv64]
    os: [linux]

  '@rollup/rollup-linux-riscv64-musl@4.52.3':
    resolution: {integrity: sha512-OOFJa28dxfl8kLOPMUOQBCO6z3X2SAfzIE276fwT52uXDWUS178KWq0pL7d6p1kz7pkzA0yQwtqL0dEPoVcRWg==}
    cpu: [riscv64]
    os: [linux]

  '@rollup/rollup-linux-s390x-gnu@4.52.3':
    resolution: {integrity: sha512-jMdsML2VI5l+V7cKfZx3ak+SLlJ8fKvLJ0Eoa4b9/vCUrzXKgoKxvHqvJ/mkWhFiyp88nCkM5S2v6nIwRtPcgg==}
    cpu: [s390x]
    os: [linux]

  '@rollup/rollup-linux-x64-gnu@4.52.3':
    resolution: {integrity: sha512-tPgGd6bY2M2LJTA1uGq8fkSPK8ZLYjDjY+ZLK9WHncCnfIz29LIXIqUgzCR0hIefzy6Hpbe8Th5WOSwTM8E7LA==}
    cpu: [x64]
    os: [linux]

  '@rollup/rollup-linux-x64-musl@4.52.3':
    resolution: {integrity: sha512-BCFkJjgk+WFzP+tcSMXq77ymAPIxsX9lFJWs+2JzuZTLtksJ2o5hvgTdIcZ5+oKzUDMwI0PfWzRBYAydAHF2Mw==}
    cpu: [x64]
    os: [linux]

  '@rollup/rollup-openharmony-arm64@4.52.3':
    resolution: {integrity: sha512-KTD/EqjZF3yvRaWUJdD1cW+IQBk4fbQaHYJUmP8N4XoKFZilVL8cobFSTDnjTtxWJQ3JYaMgF4nObY/+nYkumA==}
    cpu: [arm64]
    os: [openharmony]

  '@rollup/rollup-win32-arm64-msvc@4.52.3':
    resolution: {integrity: sha512-+zteHZdoUYLkyYKObGHieibUFLbttX2r+58l27XZauq0tcWYYuKUwY2wjeCN9oK1Um2YgH2ibd6cnX/wFD7DuA==}
    cpu: [arm64]
    os: [win32]

  '@rollup/rollup-win32-ia32-msvc@4.52.3':
    resolution: {integrity: sha512-of1iHkTQSo3kr6dTIRX6t81uj/c/b15HXVsPcEElN5sS859qHrOepM5p9G41Hah+CTqSh2r8Bm56dL2z9UQQ7g==}
    cpu: [ia32]
    os: [win32]

  '@rollup/rollup-win32-x64-gnu@4.52.3':
    resolution: {integrity: sha512-s0hybmlHb56mWVZQj8ra9048/WZTPLILKxcvcq+8awSZmyiSUZjjem1AhU3Tf4ZKpYhK4mg36HtHDOe8QJS5PQ==}
    cpu: [x64]
    os: [win32]

  '@rollup/rollup-win32-x64-msvc@4.52.3':
    resolution: {integrity: sha512-zGIbEVVXVtauFgl3MRwGWEN36P5ZGenHRMgNw88X5wEhEBpq0XrMEZwOn07+ICrwM17XO5xfMZqh0OldCH5VTA==}
    cpu: [x64]
    os: [win32]

  '@sec-ant/readable-stream@0.4.1':
    resolution: {integrity: sha512-831qok9r2t8AlxLko40y2ebgSDhenenCatLVeW/uBtnHPyhHOvG0C7TvfgecV+wHzIm5KUICgzmVpWS+IMEAeg==}

  '@shikijs/core@3.14.0':
    resolution: {integrity: sha512-qRSeuP5vlYHCNUIrpEBQFO7vSkR7jn7Kv+5X3FO/zBKVDGQbcnlScD3XhkrHi/R8Ltz0kEjvFR9Szp/XMRbFMw==}

  '@shikijs/engine-javascript@3.14.0':
    resolution: {integrity: sha512-3v1kAXI2TsWQuwv86cREH/+FK9Pjw3dorVEykzQDhwrZj0lwsHYlfyARaKmn6vr5Gasf8aeVpb8JkzeWspxOLQ==}

  '@shikijs/engine-oniguruma@3.14.0':
    resolution: {integrity: sha512-TNcYTYMbJyy+ZjzWtt0bG5y4YyMIWC2nyePz+CFMWqm+HnZZyy9SWMgo8Z6KBJVIZnx8XUXS8U2afO6Y0g1Oug==}

  '@shikijs/langs@3.14.0':
    resolution: {integrity: sha512-DIB2EQY7yPX1/ZH7lMcwrK5pl+ZkP/xoSpUzg9YC8R+evRCCiSQ7yyrvEyBsMnfZq4eBzLzBlugMyTAf13+pzg==}

  '@shikijs/rehype@3.14.0':
    resolution: {integrity: sha512-In2G6yvT0ZFDqNGbJumd7gEAwtxuaXuchCc0O3qOytIUTlpzs8/D0CQF3wktdfOB6B869eab6Z6EIJr4Td4hQQ==}

  '@shikijs/themes@3.14.0':
    resolution: {integrity: sha512-fAo/OnfWckNmv4uBoUu6dSlkcBc+SA1xzj5oUSaz5z3KqHtEbUypg/9xxgJARtM6+7RVm0Q6Xnty41xA1ma1IA==}

  '@shikijs/transformers@3.14.0':
    resolution: {integrity: sha512-i67zQnY9wLMMnKasonVW1L9fKneSLZDj1ePsA4o0AZWU4uUobmJY9baRDa36z+a9/g0aG76/2tybQvm4hrwxIQ==}

  '@shikijs/types@3.14.0':
    resolution: {integrity: sha512-bQGgC6vrY8U/9ObG1Z/vTro+uclbjjD/uG58RvfxKZVD5p9Yc1ka3tVyEFy7BNJLzxuWyHH5NWynP9zZZS59eQ==}

  '@shikijs/vscode-textmate@10.0.2':
    resolution: {integrity: sha512-83yeghZ2xxin3Nj8z1NMd/NCuca+gsYXswywDy5bHvwlWL8tpTQmzGeUuHd9FC3E/SBEMvzJRwWEOz5gGes9Qg==}

  '@sigstore/bundle@4.0.0':
    resolution: {integrity: sha512-NwCl5Y0V6Di0NexvkTqdoVfmjTaQwoLM236r89KEojGmq/jMls8S+zb7yOwAPdXvbwfKDlP+lmXgAL4vKSQT+A==}
    engines: {node: ^20.17.0 || >=22.9.0}

  '@sigstore/core@3.0.0':
    resolution: {integrity: sha512-NgbJ+aW9gQl/25+GIEGYcCyi8M+ng2/5X04BMuIgoDfgvp18vDcoNHOQjQsG9418HGNYRxG3vfEXaR1ayD37gg==}
    engines: {node: ^20.17.0 || >=22.9.0}

  '@sigstore/protobuf-specs@0.5.0':
    resolution: {integrity: sha512-MM8XIwUjN2bwvCg1QvrMtbBmpcSHrkhFSCu1D11NyPvDQ25HEc4oG5/OcQfd/Tlf/OxmKWERDj0zGE23jQaMwA==}
    engines: {node: ^18.17.0 || >=20.5.0}

  '@sigstore/sign@4.0.1':
    resolution: {integrity: sha512-KFNGy01gx9Y3IBPG/CergxR9RZpN43N+lt3EozEfeoyqm8vEiLxwRl3ZO5sPx3Obv1ix/p7FWOlPc2Jgwfp9PA==}
    engines: {node: ^20.17.0 || >=22.9.0}

  '@sigstore/tuf@4.0.0':
    resolution: {integrity: sha512-0QFuWDHOQmz7t66gfpfNO6aEjoFrdhkJaej/AOqb4kqWZVbPWFZifXZzkxyQBB1OwTbkhdT3LNpMFxwkTvf+2w==}
    engines: {node: ^20.17.0 || >=22.9.0}

  '@sigstore/verify@3.0.0':
    resolution: {integrity: sha512-moXtHH33AobOhTZF8xcX1MpOFqdvfCk7v6+teJL8zymBiDXwEsQH6XG9HGx2VIxnJZNm4cNSzflTLDnQLmIdmw==}
    engines: {node: ^20.17.0 || >=22.9.0}

  '@sindresorhus/merge-streams@4.0.0':
    resolution: {integrity: sha512-tlqY9xq5ukxTUZBmoOp+m61cqwQD5pHJtFY3Mn8CA8ps6yghLH/Hw8UPdqg4OLmFW3IFlcXnQNmo/dh8HzXYIQ==}
    engines: {node: '>=18'}

  '@standard-schema/spec@1.0.0':
    resolution: {integrity: sha512-m2bOd0f2RT9k8QJx1JN85cZYyH1RqFBdlwtkSlf4tBDYLCiiZnv1fIIwacK6cqwXavOydf0NPToMQgpKq+dVlA==}

  '@sveltejs/acorn-typescript@1.0.6':
    resolution: {integrity: sha512-4awhxtMh4cx9blePWl10HRHj8Iivtqj+2QdDCSMDzxG+XKa9+VCNupQuCuvzEhYPzZSrX+0gC+0lHA/0fFKKQQ==}
    peerDependencies:
      acorn: ^8.9.0

  '@svitejs/changesets-changelog-github-compact@1.2.0':
    resolution: {integrity: sha512-08eKiDAjj4zLug1taXSIJ0kGL5cawjVCyJkBb6EWSg5fEPX6L+Wtr0CH2If4j5KYylz85iaZiFlUItvgJvll5g==}
    engines: {node: ^14.13.1 || ^16.0.0 || >=18}

  '@swc/helpers@0.5.15':
    resolution: {integrity: sha512-JQ5TuMi45Owi4/BIMAJBoSQoOJu12oOk/gADqlcUL9JEdHB8vyjUSsxqeNXnmXHjYKMi2WcYtezGEEhqUI/E2g==}

  '@tailwindcss/node@4.1.16':
    resolution: {integrity: sha512-BX5iaSsloNuvKNHRN3k2RcCuTEgASTo77mofW0vmeHkfrDWaoFAFvNHpEgtu0eqyypcyiBkDWzSMxJhp3AUVcw==}

  '@tailwindcss/oxide-android-arm64@4.1.16':
    resolution: {integrity: sha512-8+ctzkjHgwDJ5caq9IqRSgsP70xhdhJvm+oueS/yhD5ixLhqTw9fSL1OurzMUhBwE5zK26FXLCz2f/RtkISqHA==}
    engines: {node: '>= 10'}
    cpu: [arm64]
    os: [android]

  '@tailwindcss/oxide-darwin-arm64@4.1.16':
    resolution: {integrity: sha512-C3oZy5042v2FOALBZtY0JTDnGNdS6w7DxL/odvSny17ORUnaRKhyTse8xYi3yKGyfnTUOdavRCdmc8QqJYwFKA==}
    engines: {node: '>= 10'}
    cpu: [arm64]
    os: [darwin]

  '@tailwindcss/oxide-darwin-x64@4.1.16':
    resolution: {integrity: sha512-vjrl/1Ub9+JwU6BP0emgipGjowzYZMjbWCDqwA2Z4vCa+HBSpP4v6U2ddejcHsolsYxwL5r4bPNoamlV0xDdLg==}
    engines: {node: '>= 10'}
    cpu: [x64]
    os: [darwin]

  '@tailwindcss/oxide-freebsd-x64@4.1.16':
    resolution: {integrity: sha512-TSMpPYpQLm+aR1wW5rKuUuEruc/oOX3C7H0BTnPDn7W/eMw8W+MRMpiypKMkXZfwH8wqPIRKppuZoedTtNj2tg==}
    engines: {node: '>= 10'}
    cpu: [x64]
    os: [freebsd]

  '@tailwindcss/oxide-linux-arm-gnueabihf@4.1.16':
    resolution: {integrity: sha512-p0GGfRg/w0sdsFKBjMYvvKIiKy/LNWLWgV/plR4lUgrsxFAoQBFrXkZ4C0w8IOXfslB9vHK/JGASWD2IefIpvw==}
    engines: {node: '>= 10'}
    cpu: [arm]
    os: [linux]

  '@tailwindcss/oxide-linux-arm64-gnu@4.1.16':
    resolution: {integrity: sha512-DoixyMmTNO19rwRPdqviTrG1rYzpxgyYJl8RgQvdAQUzxC1ToLRqtNJpU/ATURSKgIg6uerPw2feW0aS8SNr/w==}
    engines: {node: '>= 10'}
    cpu: [arm64]
    os: [linux]

  '@tailwindcss/oxide-linux-arm64-musl@4.1.16':
    resolution: {integrity: sha512-H81UXMa9hJhWhaAUca6bU2wm5RRFpuHImrwXBUvPbYb+3jo32I9VIwpOX6hms0fPmA6f2pGVlybO6qU8pF4fzQ==}
    engines: {node: '>= 10'}
    cpu: [arm64]
    os: [linux]

  '@tailwindcss/oxide-linux-x64-gnu@4.1.16':
    resolution: {integrity: sha512-ZGHQxDtFC2/ruo7t99Qo2TTIvOERULPl5l0K1g0oK6b5PGqjYMga+FcY1wIUnrUxY56h28FxybtDEla+ICOyew==}
    engines: {node: '>= 10'}
    cpu: [x64]
    os: [linux]

  '@tailwindcss/oxide-linux-x64-musl@4.1.16':
    resolution: {integrity: sha512-Oi1tAaa0rcKf1Og9MzKeINZzMLPbhxvm7rno5/zuP1WYmpiG0bEHq4AcRUiG2165/WUzvxkW4XDYCscZWbTLZw==}
    engines: {node: '>= 10'}
    cpu: [x64]
    os: [linux]

  '@tailwindcss/oxide-wasm32-wasi@4.1.16':
    resolution: {integrity: sha512-B01u/b8LteGRwucIBmCQ07FVXLzImWESAIMcUU6nvFt/tYsQ6IHz8DmZ5KtvmwxD+iTYBtM1xwoGXswnlu9v0Q==}
    engines: {node: '>=14.0.0'}
    cpu: [wasm32]
    bundledDependencies:
      - '@napi-rs/wasm-runtime'
      - '@emnapi/core'
      - '@emnapi/runtime'
      - '@tybys/wasm-util'
      - '@emnapi/wasi-threads'
      - tslib

  '@tailwindcss/oxide-win32-arm64-msvc@4.1.16':
    resolution: {integrity: sha512-zX+Q8sSkGj6HKRTMJXuPvOcP8XfYON24zJBRPlszcH1Np7xuHXhWn8qfFjIujVzvH3BHU+16jBXwgpl20i+v9A==}
    engines: {node: '>= 10'}
    cpu: [arm64]
    os: [win32]

  '@tailwindcss/oxide-win32-x64-msvc@4.1.16':
    resolution: {integrity: sha512-m5dDFJUEejbFqP+UXVstd4W/wnxA4F61q8SoL+mqTypId2T2ZpuxosNSgowiCnLp2+Z+rivdU0AqpfgiD7yCBg==}
    engines: {node: '>= 10'}
    cpu: [x64]
    os: [win32]

  '@tailwindcss/oxide@4.1.16':
    resolution: {integrity: sha512-2OSv52FRuhdlgyOQqgtQHuCgXnS8nFSYRp2tJ+4WZXKgTxqPy7SMSls8c3mPT5pkZ17SBToGM5LHEJBO7miEdg==}
    engines: {node: '>= 10'}

  '@tailwindcss/postcss@4.1.16':
    resolution: {integrity: sha512-Qn3SFGPXYQMKR/UtqS+dqvPrzEeBZHrFA92maT4zijCVggdsXnDBMsPFJo1eArX3J+O+Gi+8pV4PkqjLCNBk3A==}

  '@tmcp/adapter-zod@0.1.7':
    resolution: {integrity: sha512-XF7f9D9HFbKJDUwRHYSd1IaxGaTaWuFjTbwAfUUrh/ejucewvHClMXMxxe9mQYRFu3yOoPCQxmC9ZovVzuwMlQ==}
    peerDependencies:
      tmcp: ^1.16.1
      zod: ^4.0.0

  '@tmcp/transport-in-memory@0.0.2':
    resolution: {integrity: sha512-xLBOJBVZwzLWDSa57L7py1UvFTACxXi+S2sNVNNuyjzjit9VwOvV+7FKoiNOm6KG2zanAz0PZlVemwZ8mTjacA==}
    peerDependencies:
      tmcp: ^1.16.2

  '@tmcp/transport-stdio@0.4.0':
    resolution: {integrity: sha512-GPfYj8Yn7OqLv7yDzOzonZ2E9SyPphgmmiByBfhNYKBb5Mzp5aSVUJ3cjuiOOz4ZvpM9FzwMmxOt8wNURZxjmQ==}
    peerDependencies:
      tmcp: ^1.16.0

  '@ts-morph/common@0.27.0':
    resolution: {integrity: sha512-Wf29UqxWDpc+i61k3oIOzcUfQt79PIT9y/MWfAGlrkjg6lBC1hwDECLXPVJAhWjiGbfBCxZd65F/LIZF3+jeJQ==}

  '@tufjs/canonical-json@2.0.0':
    resolution: {integrity: sha512-yVtV8zsdo8qFHe+/3kw81dSLyF7D576A5cCFCi4X7B39tWT7SekaEFUnvnWJHz+9qO7qJTah1JbrDjWKqFtdWA==}
    engines: {node: ^16.14.0 || >=18.0.0}

  '@tufjs/models@4.0.0':
    resolution: {integrity: sha512-h5x5ga/hh82COe+GoD4+gKUeV4T3iaYOxqLt41GRKApinPI7DMidhCmNVTjKfhCWFJIGXaFJee07XczdT4jdZQ==}
    engines: {node: ^20.17.0 || >=22.9.0}

  '@tybys/wasm-util@0.10.1':
    resolution: {integrity: sha512-9tTaPJLSiejZKx+Bmog4uSubteqTvFrVrURwkmHixBo0G4seD0zUxp98E1DzUBJxLQ3NPwXrGKDiVjwx/DpPsg==}

  '@types/cacache@19.0.0':
    resolution: {integrity: sha512-O4V427CUunRaoaoG6awmIbamf/gTmsys9PHJNb2ujB+tGtSiDkAtkT+M8Lc04jhDxVBIWnBkFoKjFyne4zjKEw==}

  '@types/chai@5.2.2':
    resolution: {integrity: sha512-8kB30R7Hwqf40JPiKhVzodJs2Qc1ZJ5zuT3uzw5Hq/dhNCl3G3l83jfpdI1e20BP348+fV7VIL/+FxaXkqBmWg==}

  '@types/debug@4.1.12':
    resolution: {integrity: sha512-vIChWdVG3LG1SMxEvI/AK+FWJthlrqlTu7fbrlywTkkaONwk/UAGaULXRlf8vkzFBLVm0zkMdCquhL5aOjhXPQ==}

  '@types/deep-eql@4.0.2':
    resolution: {integrity: sha512-c9h9dVVMigMPc4bwTvC5dxqtqJZwQPePsWjPlpSOnojbor6pGqdk541lfA7AqFQr5pB1BRdq0juY9db81BwyFw==}

  '@types/estree-jsx@1.0.5':
    resolution: {integrity: sha512-52CcUVNFyfb1A2ALocQw/Dd1BQFNmSdkuC3BkZ6iqhdMfQz7JWOFRuJFloOzjk+6WijU56m9oKXFAXc7o3Towg==}

  '@types/estree@1.0.8':
    resolution: {integrity: sha512-dWHzHa2WqEXI/O1E9OjrocMTKJl2mSrEolh1Iomrv6U+JuNwaHXsXx9bLu5gG7BUWFIN0skIQJQ/L1rIex4X6w==}

  '@types/hast@3.0.4':
    resolution: {integrity: sha512-WPs+bbQw5aCj+x6laNGWLH3wviHtoCv/P3+otBhbOhJgG8qtpdAMlTCxLtsTWA7LH1Oh/bFCHsBn0TPS5m30EQ==}

  '@types/ignore-walk@4.0.3':
    resolution: {integrity: sha512-6V7wDsk0nz8LtRC7qeC0GfXadFLT4FdCtVbXhxoIGRdkn2kLr20iMLupRGiBhlZ79WWWqaObIdR3nkXfUrBPdQ==}

  '@types/json-schema@7.0.15':
    resolution: {integrity: sha512-5+fP8P8MFNC+AyZCDxrB2pkZFPGzqQWUzpSeuuVLvm8VMcorNYavBqoFcxK8bQz4Qsbn4oUEEem4wDLfcysGHA==}

  '@types/mdast@4.0.4':
    resolution: {integrity: sha512-kGaNbPh1k7AFzgpud/gMdvIm5xuECykRR+JnWKQno9TAXVa6WIVCGTPvYGekIDL4uwCZQSYbUxNBSb1aUo79oA==}

  '@types/mdx@2.0.13':
    resolution: {integrity: sha512-+OWZQfAYyio6YkJb3HLxDrvnx6SWWDbC0zVPfBRzUk0/nqoDyf6dNxQi3eArPe8rJ473nobTMQ/8Zk+LxJ+Yuw==}

  '@types/ms@2.1.0':
    resolution: {integrity: sha512-GsCCIZDE/p3i96vtEqx+7dBUGXrc7zeSK3wwPHIaRThS+9OhWIXRqzs4d6k1SVU8g91DrNRWxWUGhp5KXQb2VA==}

  '@types/node-fetch@2.6.13':
    resolution: {integrity: sha512-QGpRVpzSaUs30JBSGPjOg4Uveu384erbHBoT1zeONvyCfwQxIkUshLAOqN/k9EjGviPRmWTTe6aH2qySWKTVSw==}

  '@types/node@12.20.55':
    resolution: {integrity: sha512-J8xLz7q2OFulZ2cyGTLE1TbbZcjpno7FaN6zdJNrgAdrJ+DZzh/uFR6YrTb4C+nXakvud8Q4+rbhoIWlYQbUFQ==}

  '@types/node@20.19.23':
    resolution: {integrity: sha512-yIdlVVVHXpmqRhtyovZAcSy0MiPcYWGkoO4CGe/+jpP0hmNuihm4XhHbADpK++MsiLHP5MVlv+bcgdF99kSiFQ==}

  '@types/node@24.10.0':
    resolution: {integrity: sha512-qzQZRBqkFsYyaSWXuEHc2WR9c0a0CXwiE5FWUvn7ZM+vdy1uZLfCunD38UzhuB7YN/J11ndbDBcTmOdxJo9Q7A==}

<<<<<<< HEAD
  '@types/node@24.9.1':
    resolution: {integrity: sha512-QoiaXANRkSXK6p0Duvt56W208du4P9Uye9hWLWgGMDTEoKPhuenzNcC4vGUmrNkiOKTlIrBoyNQYNpSwfEZXSg==}

  '@types/npm-package-arg@6.1.4':
    resolution: {integrity: sha512-vDgdbMy2QXHnAruzlv68pUtXCjmqUk3WrBAsRboRovsOmxbfn/WiYCjmecyKjGztnMps5dWp4Uq2prp+Ilo17Q==}

  '@types/npm-packlist@7.0.3':
    resolution: {integrity: sha512-NzSrjqJyBeEkvZSXaMtcWIre5jcKft70OrqrRZ2dhX7rt7lWWMGfmaCcHsp3OzhwIs15QbydxUZCP4k0JvATDQ==}

  '@types/npm-registry-fetch@8.0.9':
    resolution: {integrity: sha512-7NxvodR5Yrop3pb6+n8jhJNyzwOX0+6F+iagNEoi9u1CGxruYAwZD8pvGc9prIkL0+FdX5Xp0p80J9QPrGUp/g==}

  '@types/npmcli__arborist@6.3.1':
    resolution: {integrity: sha512-CUADRvIKRFwVuiroLQ0wWzOpeOcL8OacCbODtZZxMOA+PBg1au/D8ry/zBnQWdEH+i0IXKeNL2Nt0er30bYWng==}

  '@types/npmcli__package-json@4.0.4':
    resolution: {integrity: sha512-6QjlFUSHBmZJWuC08bz1ZCx6tm4t+7+OJXAdvM6tL2pI7n6Bh5SIp/YxQvnOLFf8MzCXs2ijyFgrzaiu1UFBGA==}

  '@types/npmlog@7.0.0':
    resolution: {integrity: sha512-hJWbrKFvxKyWwSUXjZMYTINsSOY6IclhvGOZ97M8ac2tmR9hMwmTnYaMdpGhvju9ctWLTPhCS+eLfQNluiEjQQ==}

  '@types/pacote@11.1.8':
    resolution: {integrity: sha512-/XLR0VoTh2JEO0jJg1q/e6Rh9bxjBq9vorJuQmtT7rRrXSiWz7e7NsvXVYJQ0i8JxMlBMPPYDTnrRe7MZRFA8Q==}

=======
>>>>>>> fd27ccc9
  '@types/react-dom@19.2.2':
    resolution: {integrity: sha512-9KQPoO6mZCi7jcIStSnlOWn2nEF3mNmyr3rIAsGnAbQKYbRLyqmeSc39EVgtxXVia+LMT8j3knZLAZAh+xLmrw==}
    peerDependencies:
      '@types/react': ^19.2.0

  '@types/react@19.2.2':
    resolution: {integrity: sha512-6mDvHUFSjyT2B2yeNx2nUgMxh9LtOWvkhIU3uePn2I2oyNymUAX1NIsdgviM4CH+JSrp2D2hsMvJOkxY+0wNRA==}

  '@types/semver@7.7.1':
    resolution: {integrity: sha512-FmgJfu+MOcQ370SD0ev7EI8TlCAfKYU+B4m5T3yXc1CiRN94g/SZPtsCkk506aUDtlMnFZvasDwHHUcZUEaYuA==}

  '@types/ssri@7.1.5':
    resolution: {integrity: sha512-odD/56S3B51liILSk5aXJlnYt99S6Rt9EFDDqGtJM26rKHApHcwyU/UoYHrzKkdkHMAIquGWCuHtQTbes+FRQw==}

  '@types/statuses@2.0.6':
    resolution: {integrity: sha512-xMAgYwceFhRA2zY+XbEA7mxYbA093wdiW8Vu6gZPGWy9cmOyU9XesH1tNcEWsKFd5Vzrqx5T3D38PWx1FIIXkA==}

  '@types/unist@2.0.11':
    resolution: {integrity: sha512-CmBKiL6NNo/OqgmMn95Fk9Whlp2mtvIv+KNpQKN2F4SjvrEesubTRWGYSg+BnWZOnlCaSTU1sMpsBOzgbYhnsA==}

  '@types/unist@3.0.3':
    resolution: {integrity: sha512-ko/gIFJRv177XgZsZcBwnqJN5x/Gien8qNOn0D5bQU/zAzVf9Zt3BlcUiLqhV9y4ARk0GbT3tnUiPNgnTXzc/Q==}

  '@ungap/structured-clone@1.3.0':
    resolution: {integrity: sha512-WmoN8qaIAo7WTYWbAZuG8PYEhn5fkz7dZrqTBZ7dtt//lL2Gwms1IcnQ5yHqjDfX8Ft5j4YzDM23f87zBfDe9g==}

  '@vitest/expect@4.0.7':
    resolution: {integrity: sha512-jGRG6HghnJDjljdjYIoVzX17S6uCVCBRFnsgdLGJ6CaxfPh8kzUKe/2n533y4O/aeZ/sIr7q7GbuEbeGDsWv4Q==}

  '@vitest/mocker@4.0.7':
    resolution: {integrity: sha512-OsDwLS7WnpuNslOV6bJkXVYVV/6RSc4eeVxV7h9wxQPNxnjRvTTrIikfwCbMyl8XJmW6oOccBj2Q07YwZtQcCw==}
    peerDependencies:
      msw: ^2.4.9
      vite: ^6.0.0 || ^7.0.0-0
    peerDependenciesMeta:
      msw:
        optional: true
      vite:
        optional: true

  '@vitest/pretty-format@4.0.7':
    resolution: {integrity: sha512-YY//yxqTmk29+/pK+Wi1UB4DUH3lSVgIm+M10rAJ74pOSMgT7rydMSc+vFuq9LjZLhFvVEXir8EcqMke3SVM6Q==}

  '@vitest/runner@4.0.7':
    resolution: {integrity: sha512-orU1lsu4PxLEcDWfjVCNGIedOSF/YtZ+XMrd1PZb90E68khWCNzD8y1dtxtgd0hyBIQk8XggteKN/38VQLvzuw==}

  '@vitest/snapshot@4.0.7':
    resolution: {integrity: sha512-xJL+Nkw0OjaUXXQf13B8iKK5pI9QVtN9uOtzNHYuG/o/B7fIEg0DQ+xOe0/RcqwDEI15rud1k7y5xznBKGUXAA==}

  '@vitest/spy@4.0.7':
    resolution: {integrity: sha512-FW4X8hzIEn4z+HublB4hBF/FhCVaXfIHm8sUfvlznrcy1MQG7VooBgZPMtVCGZtHi0yl3KESaXTqsKh16d8cFg==}

  '@vitest/utils@4.0.7':
    resolution: {integrity: sha512-HNrg9CM/Z4ZWB6RuExhuC6FPmLipiShKVMnT9JlQvfhwR47JatWLChA6mtZqVHqypE6p/z6ofcjbyWpM7YLxPQ==}

  '@vue/compiler-core@3.5.22':
    resolution: {integrity: sha512-jQ0pFPmZwTEiRNSb+i9Ow/I/cHv2tXYqsnHKKyCQ08irI2kdF5qmYedmF8si8mA7zepUFmJ2hqzS8CQmNOWOkQ==}

  '@vue/compiler-dom@3.5.22':
    resolution: {integrity: sha512-W8RknzUM1BLkypvdz10OVsGxnMAuSIZs9Wdx1vzA3mL5fNMN15rhrSCLiTm6blWeACwUwizzPVqGJgOGBEN/hA==}

  '@vue/compiler-sfc@3.5.22':
    resolution: {integrity: sha512-tbTR1zKGce4Lj+JLzFXDq36K4vcSZbJ1RBu8FxcDv1IGRz//Dh2EBqksyGVypz3kXpshIfWKGOCcqpSbyGWRJQ==}

  '@vue/compiler-ssr@3.5.22':
    resolution: {integrity: sha512-GdgyLvg4R+7T8Nk2Mlighx7XGxq/fJf9jaVofc3IL0EPesTE86cP/8DD1lT3h1JeZr2ySBvyqKQJgbS54IX1Ww==}

  '@vue/reactivity@3.5.22':
    resolution: {integrity: sha512-f2Wux4v/Z2pqc9+4SmgZC1p73Z53fyD90NFWXiX9AKVnVBEvLFOWCEgJD3GdGnlxPZt01PSlfmLqbLYzY/Fw4A==}

  '@vue/runtime-core@3.5.22':
    resolution: {integrity: sha512-EHo4W/eiYeAzRTN5PCextDUZ0dMs9I8mQ2Fy+OkzvRPUYQEyK9yAjbasrMCXbLNhF7P0OUyivLjIy0yc6VrLJQ==}

  '@vue/runtime-dom@3.5.22':
    resolution: {integrity: sha512-Av60jsryAkI023PlN7LsqrfPvwfxOd2yAwtReCjeuugTJTkgrksYJJstg1e12qle0NarkfhfFu1ox2D+cQotww==}

  '@vue/server-renderer@3.5.22':
    resolution: {integrity: sha512-gXjo+ao0oHYTSswF+a3KRHZ1WszxIqO7u6XwNHqcqb9JfyIL/pbWrrh/xLv7jeDqla9u+LK7yfZKHih1e1RKAQ==}
    peerDependencies:
      vue: 3.5.22

  '@vue/shared@3.5.22':
    resolution: {integrity: sha512-F4yc6palwq3TT0u+FYf0Ns4Tfl9GRFURDN2gWG7L1ecIaS/4fCIuFOjMTnCyjsu/OK6vaDKLCrGAa+KvvH+h4w==}

  abbrev@3.0.1:
    resolution: {integrity: sha512-AO2ac6pjRB3SJmGJo+v5/aK6Omggp6fsLrs6wN9bd35ulu4cCwaAU9+7ZhXjeqHVkaHThLuzH0nZr0YpCDhygg==}
    engines: {node: ^18.17.0 || >=20.5.0}

  accepts@2.0.0:
    resolution: {integrity: sha512-5cvg6CtKwfgdmVqY1WIiXKc3Q1bkRqGLi+2W/6ao+6Y7gu/RCwRuAhGEzh5B4KlszSuTLgZYuqFqo5bImjNKng==}
    engines: {node: '>= 0.6'}

  acorn-jsx@5.3.2:
    resolution: {integrity: sha512-rq9s+JNhf0IChjtDXxllJ7g41oZk5SlXtp0LHwyA5cejwn7vKmKp4pPri6YEePv2PU65sAsegbXtIinmDFDXgQ==}
    peerDependencies:
      acorn: ^6.0.0 || ^7.0.0 || ^8.0.0

  acorn@8.15.0:
    resolution: {integrity: sha512-NZyJarBfL7nWwIq+FDL6Zp/yHEhePMNnnJ0y3qfieCrmNvYct8uvtiV41UvlSe6apAfk0fY1FbWx+NwfmpvtTg==}
    engines: {node: '>=0.4.0'}
    hasBin: true

  agent-base@7.1.4:
    resolution: {integrity: sha512-MnA+YT8fwfJPgBx3m60MNqakm30XOkyIoH1y6huTQvC0PwZG7ki8NacLBcrPbNoo8vEZy7Jpuk7+jMO+CUovTQ==}
    engines: {node: '>= 14'}

  ajv-formats@3.0.1:
    resolution: {integrity: sha512-8iUql50EUR+uUcdRQ3HDqa6EVyo3docL8g5WJ3FNcWmu62IbkGUue/pEyLBW8VGKKucTPgqeks4fIU1DA4yowQ==}
    peerDependencies:
      ajv: ^8.0.0
    peerDependenciesMeta:
      ajv:
        optional: true

  ajv@8.17.1:
    resolution: {integrity: sha512-B/gBuNg5SiMTrPkC+A2+cW0RszwxYmn6VYxB/inlBStS5nx6xHIt/ehKRhIMhqusl7a8LjQoZnjCs5vhwxOQ1g==}

  ansi-colors@4.1.3:
    resolution: {integrity: sha512-/6w/C21Pm1A7aZitlI5Ni/2J6FFQN8i1Cvz3kHABAAbw93v/NlvKdVOqz7CCWz/3iv/JplRSEEZ83XION15ovw==}
    engines: {node: '>=6'}

  ansi-regex@5.0.1:
    resolution: {integrity: sha512-quJQXlTSUGL2LH9SUXo8VwsY4soanhgo6LNSm84E1LBcE8s3O0wpdiRzyR9z/ZZJMlMWv37qOOb9pdJlMUEKFQ==}
    engines: {node: '>=8'}

  ansi-regex@6.2.2:
    resolution: {integrity: sha512-Bq3SmSpyFHaWjPk8If9yc6svM8c56dB5BAtW4Qbw5jHTwwXXcTLoRMkpDJp6VL0XzlWaCHTXrkFURMYmD0sLqg==}
    engines: {node: '>=12'}

  ansi-styles@4.3.0:
    resolution: {integrity: sha512-zbB9rCJAT1rbjiVDb2hqKFHNYLxgtk8NURxZ3IZwD3F6NtxbXZQCnnSi1Lkx+IDohdPlFp222wVALIheZJQSEg==}
    engines: {node: '>=8'}

  ansi-styles@6.2.3:
    resolution: {integrity: sha512-4Dj6M28JB+oAH8kFkTLUo+a2jwOFkuqb3yucU0CANcRRUbxS0cP0nZYCGjcc3BNXwRIsUVmDGgzawme7zvJHvg==}
    engines: {node: '>=12'}

  ansis@4.2.0:
    resolution: {integrity: sha512-HqZ5rWlFjGiV0tDm3UxxgNRqsOTniqoKZu0pIAfh7TZQMGuZK+hH0drySty0si0QXj1ieop4+SkSfPZBPPkHig==}
    engines: {node: '>=14'}

  argparse@1.0.10:
    resolution: {integrity: sha512-o5Roy6tNG4SL/FOkCAN6RzjiakZS25RLYFrcMttJqbdd8BWrnA+fGz57iN5Pb06pvBGvl5gQ0B48dJlslXvoTg==}

  argparse@2.0.1:
    resolution: {integrity: sha512-8+9WqebbFzpX9OR+Wa6O29asIogeRMzcGtAINdpMHHyAg10f05aSFVBbcEqGf/PXw1EjAZ+q2/bEBg3DvurK3Q==}

  aria-hidden@1.2.6:
    resolution: {integrity: sha512-ik3ZgC9dY/lYVVM++OISsaYDeg1tb0VtP5uL3ouh1koGOaUMDPpbFIei4JkFimWUFPn90sbMNMXQAIVOlnYKJA==}
    engines: {node: '>=10'}

  aria-query@5.3.2:
    resolution: {integrity: sha512-COROpnaoap1E2F000S62r6A60uHZnmlvomhfyT2DlTcrY1OrBKn2UhH7qn5wTC9zMvD0AY7csdPSNwKP+7WiQw==}
    engines: {node: '>= 0.4'}

  array-union@2.1.0:
    resolution: {integrity: sha512-HGyxoOTYUyCM6stUe6EJgnd4EoewAI7zMdfqO+kGjnlZmBDz/cR5pf8r/cR4Wq60sL/p0IkcjUEEPwS3GFrIyw==}
    engines: {node: '>=8'}

  ast-kit@2.1.3:
    resolution: {integrity: sha512-TH+b3Lv6pUjy/Nu0m6A2JULtdzLpmqF9x1Dhj00ZoEiML8qvVA9j1flkzTKNYgdEhWrjDwtWNpyyCUbfQe514g==}
    engines: {node: '>=20.19.0'}

  ast-types@0.16.1:
    resolution: {integrity: sha512-6t10qk83GOG8p0vKmaCr8eiilZwO171AvbROMtvvNiwrTly62t+7XkA8RdIIVbpMhCASAsxgAzdRSwh6nw/5Dg==}
    engines: {node: '>=4'}

  astring@1.9.0:
    resolution: {integrity: sha512-LElXdjswlqjWrPpJFg1Fx4wpkOCxj1TDHlSV4PlaRxHGWko024xICaa97ZkMfs6DRKlCguiAI+rbXv5GWwXIkg==}
    hasBin: true

  asynckit@0.4.0:
    resolution: {integrity: sha512-Oei9OH4tRh0YqU3GxhX79dM/mwVgvbZJaSNaRk+bshkj0S5cfHcgYakreBjrHwatXKbz+IoIdYLxrKim2MjW0Q==}

  atomically@2.1.0:
    resolution: {integrity: sha512-+gDffFXRW6sl/HCwbta7zK4uNqbPjv4YJEAdz7Vu+FLQHe77eZ4bvbJGi4hE0QPeJlMYMA3piXEr1UL3dAwx7Q==}

  axios@1.12.2:
    resolution: {integrity: sha512-vMJzPewAlRyOgxV2dU0Cuz2O8zzzx9VYtbJOaBgXFeLc4IV/Eg50n4LowmehOOR61S8ZMpc2K5Sa7g6A4jfkUw==}

  axobject-query@4.1.0:
    resolution: {integrity: sha512-qIj0G9wZbMGNLjLmg1PT6v2mE9AH2zlnADJD/2tC6E00hgmhUOfEB6greHPAfLRSufHqROIUTkw6E+M3lH0PTQ==}
    engines: {node: '>= 0.4'}

  bail@2.0.2:
    resolution: {integrity: sha512-0xO6mYd7JB2YesxDKplafRpsiOzPt9V02ddPCLbY1xYGPOX24NTyN50qnUxgCPcSoYMhKpAuBTjQoRZCAkUDRw==}

  balanced-match@1.0.2:
    resolution: {integrity: sha512-3oSeUO0TMV67hN1AmbXsK4yaqU7tjiHlbxRDZOpH0KW9+CeX4bRAaX0Anxt0tx2MrpRpWwQaPwIlISEJhYU5Pw==}

  baseline-browser-mapping@2.8.24:
    resolution: {integrity: sha512-uUhTRDPXamakPyghwrUcjaGvvBqGrWvBHReoiULMIpOJVM9IYzQh83Xk2Onx5HlGI2o10NNCzcs9TG/S3TkwrQ==}
    hasBin: true

  before-after-hook@2.2.3:
    resolution: {integrity: sha512-NzUnlZexiaH/46WDhANlyR2bXRopNg4F/zuSA3OpZnllCUgRaOF2znDioDWrmbNVsuZk6l9pMquQB38cfBZwkQ==}

  better-path-resolve@1.0.0:
    resolution: {integrity: sha512-pbnl5XzGBdrFU/wT4jqmJVPn2B6UHPBOhzMQkY/SPUPB6QtUXtmBHBIwCbXJol93mOpGMnQyP/+BB19q04xj7g==}
    engines: {node: '>=4'}

  bin-links@5.0.0:
    resolution: {integrity: sha512-sdleLVfCjBtgO5cNjA2HVRvWBJAHs4zwenaCPMNJAJU0yNxpzj80IpjOIimkpkr+mhlA+how5poQtt53PygbHA==}
    engines: {node: ^18.17.0 || >=20.5.0}

  birpc@2.6.1:
    resolution: {integrity: sha512-LPnFhlDpdSH6FJhJyn4M0kFO7vtQ5iPw24FnG0y21q09xC7e8+1LeR31S1MAIrDAHp4m7aas4bEkTDTvMAtebQ==}

  body-parser@2.2.0:
    resolution: {integrity: sha512-02qvAaxv8tp7fBa/mw1ga98OGm+eCbqzJOKoRt70sLmfEEi+jyBYVTDGfCL/k06/4EMk/z01gCe7HoCH/f2LTg==}
    engines: {node: '>=18'}

  brace-expansion@2.0.2:
    resolution: {integrity: sha512-Jt0vHyM+jmUBqojB7E1NIYadt0vI0Qxjxd2TErW94wDz+E2LAm5vKMXXwg6ZZBTHPuUlDgQHKXvjGBdfcF1ZDQ==}

  braces@3.0.3:
    resolution: {integrity: sha512-yQbXgO/OSZVD2IsiLlro+7Hf6Q18EJrKSEsdoMzKePKXct3gvD8oLcOQdIzGupr5Fj+EDe8gO/lxc1BzfMpxvA==}
    engines: {node: '>=8'}

  browserslist@4.27.0:
    resolution: {integrity: sha512-AXVQwdhot1eqLihwasPElhX2tAZiBjWdJ9i/Zcj2S6QYIjkx62OKSfnobkriB81C3l4w0rVy3Nt4jaTBltYEpw==}
    engines: {node: ^6 || ^7 || ^8 || ^9 || ^10 || ^11 || ^12 || >=13.7}
    hasBin: true

  bytes@3.1.2:
    resolution: {integrity: sha512-/Nf7TyzTx6S3yRJObOAV7956r8cr2+Oj8AC5dt8wSP3BQAoeX58NoHyCU8P8zGkNXStjTSi6fzO6F0pBdcYbEg==}
    engines: {node: '>= 0.8'}

  cac@6.7.14:
    resolution: {integrity: sha512-b6Ilus+c3RrdDk+JhLKUAQfzzgLEPy6wcXqS7f/xe1EETvsDP6GORG7SFuOs6cID5YkqchW/LXZbX5bc8j7ZcQ==}
    engines: {node: '>=8'}

  cacache@19.0.1:
    resolution: {integrity: sha512-hdsUxulXCi5STId78vRVYEtDAjq99ICAUktLTeTYsLoTE6Z8dS0c8pWNCxwdrk9YfJeobDZc2Y186hD/5ZQgFQ==}
    engines: {node: ^18.17.0 || >=20.5.0}

  cacache@20.0.1:
    resolution: {integrity: sha512-+7LYcYGBYoNqTp1Rv7Ny1YjUo5E0/ftkQtraH3vkfAGgVHc+ouWdC8okAwQgQR7EVIdW6JTzTmhKFwzb+4okAQ==}
    engines: {node: ^20.17.0 || >=22.9.0}

  call-bind-apply-helpers@1.0.2:
    resolution: {integrity: sha512-Sp1ablJ0ivDkSzjcaJdxEunN5/XvksFJ2sMBFfq6x0ryhQV/2b/KwFe21cMpmHtPOSij8K99/wSfoEuTObmuMQ==}
    engines: {node: '>= 0.4'}

  call-bound@1.0.4:
    resolution: {integrity: sha512-+ys997U96po4Kx/ABpBCqhA9EuxJaQWDQg7295H4hBphv3IZg0boBKuwYpt4YXp6MZ5AmZQnU/tyMTlRpaSejg==}
    engines: {node: '>= 0.4'}

  call-me-maybe@1.0.2:
    resolution: {integrity: sha512-HpX65o1Hnr9HH25ojC1YGs7HCQLq0GCOibSaWER0eNpgJ/Z1MZv2mTc7+xh6WOPxbRVcmgbv4hGU+uSQ/2xFZQ==}

  callsites@3.1.0:
    resolution: {integrity: sha512-P8BjAsXvZS+VIDUI11hHCQEv74YT67YUi5JJFNWIqL235sBmjX4+qx9Muvls5ivyNENctx46xQLQ3aTuE7ssaQ==}
    engines: {node: '>=6'}

  caniuse-lite@1.0.30001751:
    resolution: {integrity: sha512-A0QJhug0Ly64Ii3eIqHu5X51ebln3k4yTUkY1j8drqpWHVreg/VLijN48cZ1bYPiqOQuqpkIKnzr/Ul8V+p6Cw==}

  ccount@2.0.1:
    resolution: {integrity: sha512-eyrF0jiFpY+3drT6383f1qhkbGsLSifNAjA61IUjZjmLCWjItY6LB9ft9YhoDgwfmclB2zhu51Lc7+95b8NRAg==}

  chai@6.2.0:
    resolution: {integrity: sha512-aUTnJc/JipRzJrNADXVvpVqi6CO0dn3nx4EVPxijri+fj3LUUDyZQOgVeW54Ob3Y1Xh9Iz8f+CgaCl8v0mn9bA==}
    engines: {node: '>=18'}

  chalk@4.1.2:
    resolution: {integrity: sha512-oKnbhFyRIXpUuez8iBMmyEa4nbj4IOQyuhc/wy9kY7/WVPcwIO9VA668Pu8RkO7+0G76SLROeyw9CpQ061i4mA==}
    engines: {node: '>=10'}

  chalk@5.6.2:
    resolution: {integrity: sha512-7NzBL0rN6fMUW+f7A6Io4h40qQlG+xGmtMxfbnH/K7TAtt8JQWVQK+6g0UXKMeVJoyV5EkkNsErQ8pVD3bLHbA==}
    engines: {node: ^12.17.0 || ^14.13 || >=16.0.0}

  character-entities-html4@2.1.0:
    resolution: {integrity: sha512-1v7fgQRj6hnSwFpq1Eu0ynr/CDEw0rXo2B61qXrLNdHZmPKgb7fqS1a2JwF0rISo9q77jDI8VMEHoApn8qDoZA==}

  character-entities-legacy@3.0.0:
    resolution: {integrity: sha512-RpPp0asT/6ufRm//AJVwpViZbGM/MkjQFxJccQRHmISF/22NBtsHqAWmL+/pmkPWoIUJdWyeVleTl1wydHATVQ==}

  character-entities@2.0.2:
    resolution: {integrity: sha512-shx7oQ0Awen/BRIdkjkvz54PnEEI/EjwXDSIZp86/KKdbafHh1Df/RYGBhn4hbe2+uKC9FnT5UCEdyPz3ai9hQ==}

  character-reference-invalid@2.0.1:
    resolution: {integrity: sha512-iBZ4F4wRbyORVsu0jPV7gXkOsGYjGHPmAyv+HiHG8gi5PtC9KI2j1+v8/tlibRvjoWX027ypmG/n0HtO5t7unw==}

  chardet@2.1.0:
    resolution: {integrity: sha512-bNFETTG/pM5ryzQ9Ad0lJOTa6HWD/YsScAR3EnCPZRPlQh77JocYktSHOUHelyhm8IARL+o4c4F1bP5KVOjiRA==}

  chokidar@4.0.3:
    resolution: {integrity: sha512-Qgzu8kfBvo+cA4962jnP1KkS6Dop5NS6g7R5LFYJr4b8Ub94PPQXUksCw9PvXoeXPRRddRNC5C1JQUR2SMGtnA==}
    engines: {node: '>= 14.16.0'}

  chownr@3.0.0:
    resolution: {integrity: sha512-+IxzY9BZOQd/XuYPRmrvEVjF/nqj5kgT4kEq7VofrDoM1MxoRjEWkrCC3EtLi59TVawxTAn+orJwFQcrqEN1+g==}
    engines: {node: '>=18'}

  ci-info@3.9.0:
    resolution: {integrity: sha512-NIxF55hv4nSqQswkAeiOi1r83xy8JldOFDTWiug55KBu9Jnblncd2U6ViHmYgHf01TPZS77NJBhBMKdWj9HQMQ==}
    engines: {node: '>=8'}

  cjs-module-lexer@1.4.3:
    resolution: {integrity: sha512-9z8TZaGM1pfswYeXrUpzPrkx8UnWYdhJclsiYMm6x/w5+nN+8Tf/LnAgfLGQCm59qAOxU8WwHEq2vNwF6i4j+Q==}

  class-variance-authority@0.7.1:
    resolution: {integrity: sha512-Ka+9Trutv7G8M6WT6SeiRWz792K5qEqIGEGzXKhAE6xOWAY6pPH8U+9IY3oCMv6kqTmLsv7Xh/2w2RigkePMsg==}

  cli-cursor@5.0.0:
    resolution: {integrity: sha512-aCj4O5wKyszjMmDT4tZj93kxyydN/K5zPWSCe6/0AV/AA1pqe5ZBIw0a2ZfPQV7lL5/yb5HsUreJ6UFAF1tEQw==}
    engines: {node: '>=18'}

  cli-spinners@2.9.2:
    resolution: {integrity: sha512-ywqV+5MmyL4E7ybXgKys4DugZbX0FC6LnwrhjuykIjnK9k8OQacQ7axGKnjDXWNhns0xot3bZI5h55H8yo9cJg==}
    engines: {node: '>=6'}

  cli-width@4.1.0:
    resolution: {integrity: sha512-ouuZd4/dm2Sw5Gmqy6bGyNNNe1qt9RpmxveLSO7KcgsTnU7RXfsw+/bukWGo1abgBiMAic068rclZsO4IWmmxQ==}
    engines: {node: '>= 12'}

  client-only@0.0.1:
    resolution: {integrity: sha512-IV3Ou0jSMzZrd3pZ48nLkT9DA7Ag1pnPzaiQhpW7c3RbcqqzvzzVu+L8gfqMp/8IM2MQtSiqaCxrrcfu8I8rMA==}

  cliui@8.0.1:
    resolution: {integrity: sha512-BSeNnyus75C4//NQ9gQt1/csTXyo/8Sb+afLAkzAptFuMsod9HFokGNudZpi/oQV73hnVK+sR+5PVRMd+Dr7YQ==}
    engines: {node: '>=12'}

  clsx@2.1.1:
    resolution: {integrity: sha512-eYm0QWBtUrBWZWG0d386OGAw16Z995PiOVo2B7bjWSbHedGl5e0ZWaq65kOGgUSNesEIDkB9ISbTg/JK9dhCZA==}
    engines: {node: '>=6'}

  cmd-shim@7.0.0:
    resolution: {integrity: sha512-rtpaCbr164TPPh+zFdkWpCyZuKkjpAzODfaZCf/SVJZzJN+4bHQb/LP3Jzq5/+84um3XXY8r548XiWKSborwVw==}
    engines: {node: ^18.17.0 || >=20.5.0}

  code-block-writer@13.0.3:
    resolution: {integrity: sha512-Oofo0pq3IKnsFtuHqSF7TqBfr71aeyZDVJ0HpmqB7FBM2qEigL0iPONSCZSO9pE9dZTAxANe5XHG9Uy0YMv8cg==}

  collapse-white-space@2.1.0:
    resolution: {integrity: sha512-loKTxY1zCOuG4j9f6EPnuyyYkf58RnhhWTvRoZEokgB+WbdXehfjFviyOVYkqzEWz1Q5kRiZdBYS5SwxbQYwzw==}

  color-convert@2.0.1:
    resolution: {integrity: sha512-RRECPsj7iu/xb5oKYcsFHSppFNnsj/52OVTRKb4zP5onXwVF3zVmmToNcOfGC+CRDpfK/U584fMg38ZHCaElKQ==}
    engines: {node: '>=7.0.0'}

  color-name@1.1.4:
    resolution: {integrity: sha512-dOy+3AuW3a2wNbZHIuMZpTcgjGuLU/uBL/ubcZF9OXbDo8ff4O8yVp5Bf0efS8uEoYo5q4Fx7dY9OgQGXgAsQA==}

  combined-stream@1.0.8:
    resolution: {integrity: sha512-FQN4MRfuJeHf7cBbBMJFXhKSDq+2kAArBlmRBvcvFE5BB1HZKXtSFASDhdlz9zOYwxh8lDdnvmMOe/+5cdoEdg==}
    engines: {node: '>= 0.8'}

  comma-separated-tokens@2.0.3:
    resolution: {integrity: sha512-Fu4hJdvzeylCfQPp9SGWidpzrMs7tTrlu6Vb8XGaRGck8QSNZJJp538Wrb60Lax4fPwR64ViY468OIUTbRlGZg==}

  commander@11.1.0:
    resolution: {integrity: sha512-yPVavfyCcRhmorC7rWlkHn15b4wDVgVmBA7kV4QVBsF7kv/9TKJAbAXVTxvTnwP8HHKjRCJDClKbciiYS7p0DQ==}
    engines: {node: '>=16'}

  commander@14.0.2:
    resolution: {integrity: sha512-TywoWNNRbhoD0BXs1P3ZEScW8W5iKrnbithIl0YH+uCmBd0QpPOA8yc82DS3BIE5Ma6FnBVUsJ7wVUDz4dvOWQ==}
    engines: {node: '>=20'}

  common-ancestor-path@1.0.1:
    resolution: {integrity: sha512-L3sHRo1pXXEqX8VU28kfgUY+YGsk09hPqZiZmLacNib6XNTCM8ubYeT7ryXQw8asB1sKgcU5lkB7ONug08aB8w==}

  compute-scroll-into-view@3.1.1:
    resolution: {integrity: sha512-VRhuHOLoKYOy4UbilLbUzbYg93XLjv2PncJC50EuTWPA3gaja1UjBsUP/D/9/juV3vQFr6XBEzn9KCAHdUvOHw==}

  concurrently@9.2.1:
    resolution: {integrity: sha512-fsfrO0MxV64Znoy8/l1vVIjjHa29SZyyqPgQBwhiDcaW8wJc2W3XWVOGx4M3oJBnv/zdUZIIp1gDeS98GzP8Ng==}
    engines: {node: '>=18'}
    hasBin: true

  conf@15.0.2:
    resolution: {integrity: sha512-JBSrutapCafTrddF9dH3lc7+T2tBycGF4uPkI4Js+g4vLLEhG6RZcFi3aJd5zntdf5tQxAejJt8dihkoQ/eSJw==}
    engines: {node: '>=20'}

  confbox@0.1.8:
    resolution: {integrity: sha512-RMtmw0iFkeR4YV+fUOSucriAQNb9g8zFR52MWCtl+cCZOFRNL6zeB395vPzFhEjjn4fMxXudmELnl/KF/WrK6w==}

  content-disposition@1.0.0:
    resolution: {integrity: sha512-Au9nRL8VNUut/XSzbQA38+M78dzP4D+eqg3gfJHMIHHYa3bg067xj1KxMUWj+VULbiZMowKngFFbKczUrNJ1mg==}
    engines: {node: '>= 0.6'}

  content-type@1.0.5:
    resolution: {integrity: sha512-nTjqfcBFEipKdXCv4YDQWCfmcLZKm81ldF0pAopTvyrFGVbcR6P/VAAd5G7N+0tTr8QqiU0tFadD6FK4NtJwOA==}
    engines: {node: '>= 0.6'}

  convert-source-map@2.0.0:
    resolution: {integrity: sha512-Kvp459HrV2FEJ1CAsi1Ku+MY3kasH19TFykTz2xWmMeq6bk2NU3XXvfJ+Q61m0xktWwt+1HSYf3JZsTms3aRJg==}

  cookie-signature@1.2.2:
    resolution: {integrity: sha512-D76uU73ulSXrD1UXF4KE2TMxVVwhsnCgfAyTg9k8P6KGZjlXKrOLe4dJQKI3Bxi5wjesZoFXJWElNWBjPZMbhg==}
    engines: {node: '>=6.6.0'}

  cookie@0.7.2:
    resolution: {integrity: sha512-yki5XnKuf750l50uGTllt6kKILY4nQ1eNIQatoXEByZ5dWgnKqbnqmTrBE5B4N7lrMJKQ2ytWMiTO2o0v6Ew/w==}
    engines: {node: '>= 0.6'}

  cookie@1.0.2:
    resolution: {integrity: sha512-9Kr/j4O16ISv8zBBhJoi4bXOYNTkFLOqSL3UDB0njXxCXNezjeyVrJyGOWtgfs/q2km1gwBcfH8q1yEGoMYunA==}
    engines: {node: '>=18'}

  cors@2.8.5:
    resolution: {integrity: sha512-KIHbLJqu73RGr/hnbrO9uBeixNGuvSQjul/jdFvS/KFSIH1hWVd1ng7zOHx+YrEfInLG7q4n6GHQ9cDtxv/P6g==}
    engines: {node: '>= 0.10'}

  cosmiconfig@9.0.0:
    resolution: {integrity: sha512-itvL5h8RETACmOTFc4UfIyB2RfEHi71Ax6E/PivVxq9NseKbOWpeyHEOIbmAw1rs8Ak0VursQNww7lf7YtUwzg==}
    engines: {node: '>=14'}
    peerDependencies:
      typescript: '>=4.9.5'
    peerDependenciesMeta:
      typescript:
        optional: true

  cross-spawn@7.0.6:
    resolution: {integrity: sha512-uV2QOWP2nWzsy2aMp8aRibhi9dlzF5Hgh5SHaB9OiTGEyDTiJJyx0uy51QXdyWbtAHNua4XJzUKca3OzKUd3vA==}
    engines: {node: '>= 8'}

  css-dependency@0.0.3:
    resolution: {integrity: sha512-jLQuve6jhpjkH3+k2Y8jK3j27Hm3rnIsRW/8oOf9oxFOBI5iu6sndwSv6lj5dNfO9JVP6cNb8Xs+VXhndgtLfQ==}

  cssesc@3.0.0:
    resolution: {integrity: sha512-/Tb/JcjK111nNScGob5MNtsntNM1aCNUDipB/TkwZFhyDrrE47SOx/18wF2bbjgc3ZzCSKW1T5nt5EbFoAz/Vg==}
    engines: {node: '>=4'}
    hasBin: true

  csstype@3.1.3:
    resolution: {integrity: sha512-M1uQkMl8rQK/szD0LNhtqxIPLpimGm8sOBwU7lLnCpSbTyY3yeU1Vc7l4KT5zT4s/yOxHH5O7tIuuLOCnLADRw==}

  data-uri-to-buffer@4.0.1:
    resolution: {integrity: sha512-0R9ikRb668HB7QDxT1vkpuUBtqc53YyAwMwGeUFKRojY/NWKvdZ+9UYtRfGmhqNbRkTSVpMbmyhXipFFv2cb/A==}
    engines: {node: '>= 12'}

  dataloader@1.4.0:
    resolution: {integrity: sha512-68s5jYdlvasItOJnCuI2Q9s4q98g0pCyL3HrcKJu8KNugUl8ahgmZYg38ysLTgQjjXX3H8CJLkAvWrclWfcalw==}

  debounce-fn@6.0.0:
    resolution: {integrity: sha512-rBMW+F2TXryBwB54Q0d8drNEI+TfoS9JpNTAoVpukbWEhjXQq4rySFYLaqXMFXwdv61Zb2OHtj5bviSoimqxRQ==}
    engines: {node: '>=18'}

  debug@4.4.3:
    resolution: {integrity: sha512-RGwwWnwQvkVfavKVt22FGLw+xYSdzARwm0ru6DhTVA3umU5hZc28V3kO4stgYryrTlLpuvgI9GiijltAjNbcqA==}
    engines: {node: '>=6.0'}
    peerDependencies:
      supports-color: '*'
    peerDependenciesMeta:
      supports-color:
        optional: true

  decode-named-character-reference@1.2.0:
    resolution: {integrity: sha512-c6fcElNV6ShtZXmsgNgFFV5tVX2PaV4g+MOAkb8eXHvn6sryJBrZa9r0zV6+dtTyoCKxtDy5tyQ5ZwQuidtd+Q==}

  decode-uri-component@0.4.1:
    resolution: {integrity: sha512-+8VxcR21HhTy8nOt6jf20w0c9CADrw1O8d+VZ/YzzCt4bJ3uBjw+D1q2osAB8RnpwwaeYBxy0HyKQxD5JBMuuQ==}
    engines: {node: '>=14.16'}

  dedent@1.7.0:
    resolution: {integrity: sha512-HGFtf8yhuhGhqO07SV79tRp+br4MnbdjeVxotpn1QBl30pcLLCQjX5b2295ll0fv8RKDKsmWYrl05usHM9CewQ==}
    peerDependencies:
      babel-plugin-macros: ^3.1.0
    peerDependenciesMeta:
      babel-plugin-macros:
        optional: true

  deepmerge@4.3.1:
    resolution: {integrity: sha512-3sUqbMEc77XqpdNO7FRyRog+eW3ph+GYCbj+rK+uYyRMuwsVy0rMiVtPn+QJlKFvWP/1PYpapqYn0Me2knFn+A==}
    engines: {node: '>=0.10.0'}

  defu@6.1.4:
    resolution: {integrity: sha512-mEQCMmwJu317oSz8CwdIOdwf3xMif1ttiM8LTufzc3g6kR+9Pe236twL8j3IYT1F7GfRgGcW6MWxzZjLIkuHIg==}

  delayed-stream@1.0.0:
    resolution: {integrity: sha512-ZySD7Nf91aLB0RxL4KGrKHBXl7Eds1DAmEdcoVawXnLD7SDhpNgtuII2aAkg7a7QS41jxPSZ17p4VdGnMHk3MQ==}
    engines: {node: '>=0.4.0'}

  depd@2.0.0:
    resolution: {integrity: sha512-g7nH6P6dyDioJogAAGprGpCtVImJhpPk/roCzdb3fIh61/s/nPsfR6onyMwkCAR/OlC3yBC0lESvUoQEAssIrw==}
    engines: {node: '>= 0.8'}

  deprecation@2.3.1:
    resolution: {integrity: sha512-xmHIy4F3scKVwMsQ4WnVaS8bHOx0DmVwRywosKhaILI0ywMDWPtBSku2HNxRvF7jtwDRsoEwYQSfbxj8b7RlJQ==}

  dequal@2.0.3:
    resolution: {integrity: sha512-0je+qPKHEMohvfRTCEo3CrPG6cAzAYgmzKyxRiYSSDkS6eGJdyVJm7WaYA5ECaAD9wLB2T4EEeymA5aFVcYXCA==}
    engines: {node: '>=6'}

  detect-indent@6.1.0:
    resolution: {integrity: sha512-reYkTUJAZb9gUuZ2RvVCNhVHdg62RHnJ7WJl8ftMi4diZ6NWlciOzQN88pUhSELEwflJht4oQDv0F0BMlwaYtA==}
    engines: {node: '>=8'}

  detect-libc@2.1.2:
    resolution: {integrity: sha512-Btj2BOOO83o3WyH59e8MgXsxEQVcarkUOpEYrubB0urwnN10yQ364rsiByU11nZlqWYZm05i/of7io4mzihBtQ==}
    engines: {node: '>=8'}

  detect-node-es@1.1.0:
    resolution: {integrity: sha512-ypdmJU/TbBby2Dxibuv7ZLW3Bs1QEmM7nHjEANfohJLvE0XVujisn1qPJcZxg+qDucsr+bP6fLD1rPS3AhJ7EQ==}

  devlop@1.1.0:
    resolution: {integrity: sha512-RWmIqhcFf1lRYBvNmr7qTNuyCt/7/ns2jbpp1+PalgE/rDQcBT0fioSMUpJ93irlUhC5hrg4cYqe6U+0ImW0rA==}

  diff@8.0.2:
    resolution: {integrity: sha512-sSuxWU5j5SR9QQji/o2qMvqRNYRDOcBTgsJ/DeCf4iSN4gW+gNMXM7wFIP+fdXZxoNiAnHUTGjCr+TSWXdRDKg==}
    engines: {node: '>=0.3.1'}

  dir-glob@3.0.1:
    resolution: {integrity: sha512-WkrWp9GR4KXfKGYzOLmTuGVi1UWFfws377n9cc55/tb6DuqyF6pcQ5AbiHEshaDpY9v6oaSr2XCDidGmMwdzIA==}
    engines: {node: '>=8'}

  dot-prop@10.1.0:
    resolution: {integrity: sha512-MVUtAugQMOff5RnBy2d9N31iG0lNwg1qAoAOn7pOK5wf94WIaE3My2p3uwTQuvS2AcqchkcR3bHByjaM0mmi7Q==}
    engines: {node: '>=20'}

  dotenv@16.6.1:
    resolution: {integrity: sha512-uBq4egWHTcTt33a72vpSG0z3HnPuIl6NqYcTrKEg2azoEyl2hpW0zqlxysq2pK9HlDIHyHyakeYaYnSAwd8bow==}
    engines: {node: '>=12'}

  dotenv@17.2.3:
    resolution: {integrity: sha512-JVUnt+DUIzu87TABbhPmNfVdBDt18BLOWjMUFJMSi/Qqg7NTYtabbvSNJGOJ7afbRuv9D/lngizHtP7QyLQ+9w==}
    engines: {node: '>=12'}

  dts-resolver@2.1.2:
    resolution: {integrity: sha512-xeXHBQkn2ISSXxbJWD828PFjtyg+/UrMDo7W4Ffcs7+YWCquxU8YjV1KoxuiL+eJ5pg3ll+bC6flVv61L3LKZg==}
    engines: {node: '>=20.18.0'}
    peerDependencies:
      oxc-resolver: '>=11.0.0'
    peerDependenciesMeta:
      oxc-resolver:
        optional: true

  dunder-proto@1.0.1:
    resolution: {integrity: sha512-KIN/nDJBQRcXw0MLVhZE9iQHmG68qAVIBg9CqmUYjmQIhgij9U5MFvrqkUL5FbtyyzZuOeOt0zdeRe4UY7ct+A==}
    engines: {node: '>= 0.4'}

  eastasianwidth@0.2.0:
    resolution: {integrity: sha512-I88TYZWc9XiYHRQ4/3c5rjjfgkjhLyW2luGIheGERbNQ6OY7yTybanSpDXZa8y7VUP9YmDcYa+eyq4ca7iLqWA==}

  eciesjs@0.4.16:
    resolution: {integrity: sha512-dS5cbA9rA2VR4Ybuvhg6jvdmp46ubLn3E+px8cG/35aEDNclrqoCjg6mt0HYZ/M+OoESS3jSkCrqk1kWAEhWAw==}
    engines: {bun: '>=1', deno: '>=2', node: '>=16'}

  ee-first@1.1.1:
    resolution: {integrity: sha512-WMwm9LhRUo+WUaRN+vRuETqG89IgZphVSNkdFgeb6sS/E4OrDIN7t48CAewSHXc6C8lefD8KKfr5vY61brQlow==}

  electron-to-chromium@1.5.244:
    resolution: {integrity: sha512-OszpBN7xZX4vWMPJwB9illkN/znA8M36GQqQxi6MNy9axWxhOfJyZZJtSLQCpEFLHP2xK33BiWx9aIuIEXVCcw==}

  emoji-regex@10.6.0:
    resolution: {integrity: sha512-toUI84YS5YmxW219erniWD0CIVOo46xGKColeNQRgOzDorgBi1v4D71/OFzgD9GO2UGKIv1C3Sp8DAn0+j5w7A==}

  emoji-regex@8.0.0:
    resolution: {integrity: sha512-MSjYzcWNOA0ewAHpz0MxpYFvwg6yjy1NG3xteoqz644VCo/RPgnr1/GGt+ic3iJTzQ8Eu3TdM14SawnVUmGE6A==}

  emoji-regex@9.2.2:
    resolution: {integrity: sha512-L18DaJsXSUk2+42pv8mLs5jJT2hqFkFE4j21wOmgbUqsZ2hL72NsUU785g9RXgo3s0ZNgVl42TiHp3ZtOv/Vyg==}

  empathic@2.0.0:
    resolution: {integrity: sha512-i6UzDscO/XfAcNYD75CfICkmfLedpyPDdozrLMmQc5ORaQcdMoc21OnlEylMIqI7U8eniKrPMxxtj8k0vhmJhA==}
    engines: {node: '>=14'}

  encodeurl@2.0.0:
    resolution: {integrity: sha512-Q0n9HRi4m6JuGIV1eFlmvJB7ZEVxu93IrMyiMsGC0lrMJMWzRgx6WGquyfQgZVb31vhGgXnfmPNNXmxnOkRBrg==}
    engines: {node: '>= 0.8'}

  encoding@0.1.13:
    resolution: {integrity: sha512-ETBauow1T35Y/WZMkio9jiM0Z5xjHHmJ4XmjZOq1l/dXz3lr2sRn87nJy20RupqSh1F2m3HHPSp8ShIPQJrJ3A==}

  enhanced-resolve@5.18.3:
    resolution: {integrity: sha512-d4lC8xfavMeBjzGr2vECC3fsGXziXZQyJxD868h2M/mBI3PwAuODxAkLkq5HYuvrPYcUtiLzsTo8U3PgX3Ocww==}
    engines: {node: '>=10.13.0'}

  enquirer@2.4.1:
    resolution: {integrity: sha512-rRqJg/6gd538VHvR3PSrdRBb/1Vy2YfzHqzvbhGIQpDRKIa4FgV/54b5Q1xYSxOOwKvjXweS26E0Q+nAMwp2pQ==}
    engines: {node: '>=8.6'}

  entities@4.5.0:
    resolution: {integrity: sha512-V0hjH4dGPh9Ao5p0MoRY6BVqtwCjhz6vI5LT8AJ55H+4g9/4vbHx1I54fS0XuclLhDHArPQCiMjDxjaL8fPxhw==}
    engines: {node: '>=0.12'}

  entities@6.0.1:
    resolution: {integrity: sha512-aN97NXWF6AWBTahfVOIrB/NShkzi5H7F9r1s9mD3cDj4Ko5f2qhhVoYMibXF7GlLveb/D2ioWay8lxI97Ven3g==}
    engines: {node: '>=0.12'}

  env-paths@2.2.1:
    resolution: {integrity: sha512-+h1lkLKhZMTYjog1VEpJNG7NZJWcuc2DDk/qsqSTRRCOXiLjeQ1d1/udrUGhqMxUgAlwKNZ0cf2uqan5GLuS2A==}
    engines: {node: '>=6'}

  env-paths@3.0.0:
    resolution: {integrity: sha512-dtJUTepzMW3Lm/NPxRf3wP4642UWhjL2sQxc+ym2YMj1m/H2zDNQOlezafzkHwn6sMstjHTwG6iQQsctDW/b1A==}
    engines: {node: ^12.20.0 || ^14.13.1 || >=16.0.0}

  err-code@2.0.3:
    resolution: {integrity: sha512-2bmlRpNKBxT/CRmPOlyISQpNj+qSeYvcym/uT0Jx2bMOlKLtSy1ZmLuVxSEKKyor/N5yhvp/ZiG1oE3DEYMSFA==}

  error-ex@1.3.4:
    resolution: {integrity: sha512-sqQamAnR14VgCr1A618A3sGrygcpK+HEbenA/HiEAkkUwcZIIB/tgWqHFxWgOyDh4nB4JCRimh79dR5Ywc9MDQ==}

  es-define-property@1.0.1:
    resolution: {integrity: sha512-e3nRfgfUZ4rNGL232gUgX06QNyyez04KdjFrF+LTRoOXmrOgFKDg4BCdsjW8EnT69eqdYGmRpJwiPVYNrCaW3g==}
    engines: {node: '>= 0.4'}

  es-errors@1.3.0:
    resolution: {integrity: sha512-Zf5H2Kxt2xjTvbJvP2ZWLEICxA6j+hAmMzIlypy4xcBg1vKVnx89Wy0GbS+kf5cwCVFFzdCFh2XSCFNULS6csw==}
    engines: {node: '>= 0.4'}

  es-module-lexer@1.7.0:
    resolution: {integrity: sha512-jEQoCwk8hyb2AZziIOLhDqpm5+2ww5uIE6lkO/6jcOCusfk6LhMHpXXfBLXTZ7Ydyt0j4VoUQv6uGNYbdW+kBA==}

  es-object-atoms@1.1.1:
    resolution: {integrity: sha512-FGgH2h8zKNim9ljj7dankFPcICIK9Cp5bm+c2gQSYePhpaG5+esrLODihIorn+Pe6FGJzWhXQotPv73jTaldXA==}
    engines: {node: '>= 0.4'}

  es-set-tostringtag@2.1.0:
    resolution: {integrity: sha512-j6vWzfrGVfyXxge+O0x5sh6cvxAog0a/4Rdd2K36zCMV5eJ+/+tOAngRO8cODMNWbVRdVlmGZQL2YS3yR8bIUA==}
    engines: {node: '>= 0.4'}

  esast-util-from-estree@2.0.0:
    resolution: {integrity: sha512-4CyanoAudUSBAn5K13H4JhsMH6L9ZP7XbLVe/dKybkxMO7eDyLsT8UHl9TRNrU2Gr9nz+FovfSIjuXWJ81uVwQ==}

  esast-util-from-js@2.0.1:
    resolution: {integrity: sha512-8Ja+rNJ0Lt56Pcf3TAmpBZjmx8ZcK5Ts4cAzIOjsjevg9oSXJnl6SUQ2EevU8tv3h6ZLWmoKL5H4fgWvdvfETw==}

  esbuild@0.25.12:
    resolution: {integrity: sha512-bbPBYYrtZbkt6Os6FiTLCTFxvq4tt3JKall1vRwshA3fdVztsLAatFaZobhkBC8/BrPetoa0oksYoKXoG4ryJg==}
    engines: {node: '>=18'}
    hasBin: true

  escalade@3.2.0:
    resolution: {integrity: sha512-WUj2qlxaQtO4g6Pq5c29GTcWGDyd8itL8zTlipgECz3JesAiiOKotd8JU6otB3PACgG6xkJUyVhboMS+bje/jA==}
    engines: {node: '>=6'}

  escape-html@1.0.3:
    resolution: {integrity: sha512-NiSupZ4OeuGwr68lGIeym/ksIZMJodUGOSCZ/FSnTxcrekbvqrgdUxlJOMpijaKZVjAJrWrGs/6Jy8OMuyj9ow==}

  escape-string-regexp@5.0.0:
    resolution: {integrity: sha512-/veY75JbMK4j1yjvuUxuVsiS/hr/4iHs9FTT6cgTexxdE0Ly/glccBAkloH/DofkjRbZU3bnoj38mOmhkZ0lHw==}
    engines: {node: '>=12'}

  esm-env@1.2.2:
    resolution: {integrity: sha512-Epxrv+Nr/CaL4ZcFGPJIYLWFom+YeV1DqMLHJoEd9SYRxNbaFruBwfEX/kkHUJf55j2+TUbmDcmuilbP1TmXHA==}

  esprima@4.0.1:
    resolution: {integrity: sha512-eGuFFw7Upda+g4p+QHvnW0RyTX/SVeJBDM/gCtMARO0cLuT2HcEKnTPvhjV6aGeqrCB/sbNop0Kszm0jsaWU4A==}
    engines: {node: '>=4'}
    hasBin: true

  esrap@2.1.0:
    resolution: {integrity: sha512-yzmPNpl7TBbMRC5Lj2JlJZNPml0tzqoqP5B1JXycNUwtqma9AKCO0M2wHrdgsHcy1WRW7S9rJknAMtByg3usgA==}

  estree-util-attach-comments@3.0.0:
    resolution: {integrity: sha512-cKUwm/HUcTDsYh/9FgnuFqpfquUbwIqwKM26BVCGDPVgvaCl/nDCCjUfiLlx6lsEZ3Z4RFxNbOQ60pkaEwFxGw==}

  estree-util-build-jsx@3.0.1:
    resolution: {integrity: sha512-8U5eiL6BTrPxp/CHbs2yMgP8ftMhR5ww1eIKoWRMlqvltHF8fZn5LRDvTKuxD3DUn+shRbLGqXemcP51oFCsGQ==}

  estree-util-is-identifier-name@3.0.0:
    resolution: {integrity: sha512-hFtqIDZTIUZ9BXLb8y4pYGyk6+wekIivNVTcmvk8NoOh+VeRn5y6cEHzbURrWbfp1fIqdVipilzj+lfaadNZmg==}

  estree-util-scope@1.0.0:
    resolution: {integrity: sha512-2CAASclonf+JFWBNJPndcOpA8EMJwa0Q8LUFJEKqXLW6+qBvbFZuF5gItbQOs/umBUkjviCSDCbBwU2cXbmrhQ==}

  estree-util-to-js@2.0.0:
    resolution: {integrity: sha512-WDF+xj5rRWmD5tj6bIqRi6CkLIXbbNQUcxQHzGysQzvHmdYG2G7p/Tf0J0gpxGgkeMZNTIjT/AoSvC9Xehcgdg==}

  estree-util-value-to-estree@3.5.0:
    resolution: {integrity: sha512-aMV56R27Gv3QmfmF1MY12GWkGzzeAezAX+UplqHVASfjc9wNzI/X6hC0S9oxq61WT4aQesLGslWP9tKk6ghRZQ==}

  estree-util-visit@2.0.0:
    resolution: {integrity: sha512-m5KgiH85xAhhW8Wta0vShLcUvOsh3LLPI2YVwcbio1l7E09NTLL1EyMZFM1OyWowoH0skScNbhOPl4kcBgzTww==}

  estree-walker@2.0.2:
    resolution: {integrity: sha512-Rfkk/Mp/DL7JVje3u18FxFujQlTNR2q6QfMSMB7AvCBx91NGj/ba3kCfza0f6dVDbw7YlRf/nDrn7pQrCCyQ/w==}

  estree-walker@3.0.3:
    resolution: {integrity: sha512-7RUKfXgSMMkzt6ZuXmqapOurLGPPfgj6l9uRZ7lRGolvk0y2yocc35LdcxKC5PQZdn2DMqioAQ2NoWcrTKmm6g==}

  etag@1.8.1:
    resolution: {integrity: sha512-aIL5Fx7mawVa300al2BnEE4iNvo1qETxLrPI/o05L7z6go7fCw1J6EQmbK4FmJ2AS7kgVF/KEZWufBfdClMcPg==}
    engines: {node: '>= 0.6'}

  eventsource-parser@3.0.6:
    resolution: {integrity: sha512-Vo1ab+QXPzZ4tCa8SwIHJFaSzy4R6SHf7BY79rFBDf0idraZWAkYrDjDj8uWaSm3S2TK+hJ7/t1CEmZ7jXw+pg==}
    engines: {node: '>=18.0.0'}

  eventsource@3.0.7:
    resolution: {integrity: sha512-CRT1WTyuQoD771GW56XEZFQ/ZoSfWid1alKGDYMmkt2yl8UXrVR4pspqWNEcqKvVIzg6PAltWjxcSSPrboA4iA==}
    engines: {node: '>=18.0.0'}

  execa@5.1.1:
    resolution: {integrity: sha512-8uSpZZocAZRBAPIEINJj3Lo9HyGitllczc27Eh5YYojjMFMn8yHMDMaUHE2Jqfq05D/wucwI4JGURyXt1vchyg==}
    engines: {node: '>=10'}

  execa@9.6.0:
    resolution: {integrity: sha512-jpWzZ1ZhwUmeWRhS7Qv3mhpOhLfwI+uAX4e5fOcXqwMR7EcJ0pj2kV1CVzHVMX/LphnKWD3LObjZCoJ71lKpHw==}
    engines: {node: ^18.19.0 || >=20.5.0}

  expect-type@1.2.2:
    resolution: {integrity: sha512-JhFGDVJ7tmDJItKhYgJCGLOWjuK9vPxiXoUFLwLDc99NlmklilbiQJwoctZtt13+xMw91MCk/REan6MWHqDjyA==}
    engines: {node: '>=12.0.0'}

  exponential-backoff@3.1.3:
    resolution: {integrity: sha512-ZgEeZXj30q+I0EN+CbSSpIyPaJ5HVQD18Z1m+u1FXbAeT94mr1zw50q4q6jiiC447Nl/YTcIYSAftiGqetwXCA==}

  express-rate-limit@7.5.1:
    resolution: {integrity: sha512-7iN8iPMDzOMHPUYllBEsQdWVB6fPDMPqwjBaFrgr4Jgr/+okjvzAy+UHlYYL/Vs0OsOrMkwS6PJDkFlJwoxUnw==}
    engines: {node: '>= 16'}
    peerDependencies:
      express: '>= 4.11'

  express@5.1.0:
    resolution: {integrity: sha512-DT9ck5YIRU+8GYzzU5kT3eHGA5iL+1Zd0EutOmTE9Dtk+Tvuzd23VBU+ec7HPNSTxXYO55gPV/hq4pSBJDjFpA==}
    engines: {node: '>= 18'}

  extend@3.0.2:
    resolution: {integrity: sha512-fjquC59cD7CyW6urNXK0FBufkZcoiGG80wTuPujX590cB5Ttln20E2UB4S/WARVqhXffZl2LNgS+gQdPIIim/g==}

  extendable-error@0.1.7:
    resolution: {integrity: sha512-UOiS2in6/Q0FK0R0q6UY9vYpQ21mr/Qn1KOnte7vsACuNJf514WvCCUHSRCPcgjPT2bAhNIJdlE6bVap1GKmeg==}

  fast-deep-equal@3.1.3:
    resolution: {integrity: sha512-f3qQ9oQy9j2AhBe/H9VC91wLmKBCCU/gDOnKNAYG5hswO7BLKj09Hc5HYNz9cGI++xlpDCIgDaitVs03ATR84Q==}

  fast-glob@3.3.3:
    resolution: {integrity: sha512-7MptL8U0cqcFdzIzwOTHoilX9x5BrNqye7Z/LuC7kCMRio1EMSyqRK3BEAUD7sXRq4iT4AzTVuZdhgQ2TCvYLg==}
    engines: {node: '>=8.6.0'}

  fast-uri@3.1.0:
    resolution: {integrity: sha512-iPeeDKJSWf4IEOasVVrknXpaBV0IApz/gp7S2bb7Z4Lljbl2MGJRqInZiUrQwV16cpzw/D3S5j5Julj/gT52AA==}

  fastq@1.19.1:
    resolution: {integrity: sha512-GwLTyxkCXjXbxqIhTsMI2Nui8huMPtnxg7krajPJAjnEG/iiOS7i+zCtWGZR9G0NBKbXKh6X9m9UIsYX/N6vvQ==}

  fdir@6.5.0:
    resolution: {integrity: sha512-tIbYtZbucOs0BRGqPJkshJUYdL+SDH7dVM8gjy+ERp3WAUjLEFJE+02kanyHtwjWOnwrKYBiwAmM0p4kLJAnXg==}
    engines: {node: '>=12.0.0'}
    peerDependencies:
      picomatch: ^3 || ^4
    peerDependenciesMeta:
      picomatch:
        optional: true

  fetch-blob@3.2.0:
    resolution: {integrity: sha512-7yAQpD2UMJzLi1Dqv7qFYnPbaPx7ZfFK6PiIxQ4PfkGPyNyl2Ugx+a/umUonmKqjhM4DnfbMvdX6otXq83soQQ==}
    engines: {node: ^12.20 || >= 14.13}

  fflate@0.8.2:
    resolution: {integrity: sha512-cPJU47OaAoCbg0pBvzsgpTPhmhqI5eJjh/JIu8tPj5q+T7iLvW/JAYUqmE7KOB4R1ZyEhzBaIQpQpardBF5z8A==}

  figures@6.1.0:
    resolution: {integrity: sha512-d+l3qxjSesT4V7v2fh+QnmFnUWv9lSpjarhShNTgBOfA0ttejbQUAlHLitbjkoRiDulW0OPoQPYIGhIC8ohejg==}
    engines: {node: '>=18'}

  fill-range@7.1.1:
    resolution: {integrity: sha512-YsGpe3WHLK8ZYi4tWDg2Jy3ebRz2rXowDxnld4bkQB00cc/1Zw9AWnC0i9ztDJitivtQvaI9KaLyKrc+hBW0yg==}
    engines: {node: '>=8'}

  filter-obj@5.1.0:
    resolution: {integrity: sha512-qWeTREPoT7I0bifpPUXtxkZJ1XJzxWtfoWWkdVGqa+eCr3SHW/Ocp89o8vLvbUuQnadybJpjOKu4V+RwO6sGng==}
    engines: {node: '>=14.16'}

  finalhandler@2.1.0:
    resolution: {integrity: sha512-/t88Ty3d5JWQbWYgaOGCCYfXRwV1+be02WqYYlL6h0lEiUAMPM8o8qKGO01YIkOHzka2up08wvgYD0mDiI+q3Q==}
    engines: {node: '>= 0.8'}

  find-up@4.1.0:
    resolution: {integrity: sha512-PpOwAdQ/YlXQ2vj8a3h8IipDuYRi3wceVQQGYWxNINccq40Anw7BlsEXCMbt1Zt+OLA6Fq9suIpIWD0OsnISlw==}
    engines: {node: '>=8'}

  follow-redirects@1.15.11:
    resolution: {integrity: sha512-deG2P0JfjrTxl50XGCDyfI97ZGVCxIpfKYmfyrQ54n5FO/0gfIES8C/Psl6kWVDolizcaaxZJnTS0QSMxvnsBQ==}
    engines: {node: '>=4.0'}
    peerDependencies:
      debug: '*'
    peerDependenciesMeta:
      debug:
        optional: true

  foreground-child@3.3.1:
    resolution: {integrity: sha512-gIXjKqtFuWEgzFRJA9WCQeSJLZDjgJUOMCMzxtvFq/37KojM1BFGufqsCy0r4qSQmYLsZYMeyRqzIWOMup03sw==}
    engines: {node: '>=14'}

  form-data@4.0.4:
    resolution: {integrity: sha512-KrGhL9Q4zjj0kiUt5OO4Mr/A/jlI2jDYs5eHBpYHPcBEVSiipAvn2Ko2HnPe20rmcuuvMHNdZFp+4IlGTMF0Ow==}
    engines: {node: '>= 6'}

  formdata-polyfill@4.0.10:
    resolution: {integrity: sha512-buewHzMvYL29jdeQTVILecSaZKnt/RJWjoZCF5OW60Z67/GmSLBkOFM7qh1PI3zFNtJbaZL5eQu1vLfazOwj4g==}
    engines: {node: '>=12.20.0'}

  forwarded@0.2.0:
    resolution: {integrity: sha512-buRG0fpBtRHSTCOASe6hD258tEubFoRLb4ZNA6NxMVHNw2gOcwHo9wyablzMzOA5z9xA9L1KNjk/Nt6MT9aYow==}
    engines: {node: '>= 0.6'}

  framer-motion@12.23.24:
    resolution: {integrity: sha512-HMi5HRoRCTou+3fb3h9oTLyJGBxHfW+HnNE25tAXOvVx/IvwMHK0cx7IR4a2ZU6sh3IX1Z+4ts32PcYBOqka8w==}
    peerDependencies:
      '@emotion/is-prop-valid': '*'
      react: ^18.0.0 || ^19.0.0
      react-dom: ^18.0.0 || ^19.0.0
    peerDependenciesMeta:
      '@emotion/is-prop-valid':
        optional: true
      react:
        optional: true
      react-dom:
        optional: true

  fresh@2.0.0:
    resolution: {integrity: sha512-Rx/WycZ60HOaqLKAi6cHRKKI7zxWbJ31MhntmtwMoaTeF7XFH9hhBp8vITaMidfljRQ6eYWCKkaTK+ykVJHP2A==}
    engines: {node: '>= 0.8'}

  fs-extra@11.3.2:
    resolution: {integrity: sha512-Xr9F6z6up6Ws+NjzMCZc6WXg2YFRlrLP9NQDO3VQrWrfiojdhS56TzueT88ze0uBdCTwEIhQ3ptnmKeWGFAe0A==}
    engines: {node: '>=14.14'}

  fs-extra@7.0.1:
    resolution: {integrity: sha512-YJDaCJZEnBmcbw13fvdAM9AwNOJwOzrE4pqMqBq5nFiEqXUqHwlK4B+3pUw6JNvfSPtX05xFHtYy/1ni01eGCw==}
    engines: {node: '>=6 <7 || >=8'}

  fs-extra@8.1.0:
    resolution: {integrity: sha512-yhlQgA6mnOJUKOsRUFsgJdQCvkKhcz8tlZG5HBQfReYZy46OwLcY+Zia0mtdHsOo9y/hP+CxMN0TU9QxoOtG4g==}
    engines: {node: '>=6 <7 || >=8'}

  fs-minipass@3.0.3:
    resolution: {integrity: sha512-XUBA9XClHbnJWSfBzjkm6RvPsyg3sryZt06BEQoXcF7EK/xpGaQYJgQKDJSUH5SGZ76Y7pFx1QBnXz09rU5Fbw==}
    engines: {node: ^14.17.0 || ^16.13.0 || >=18.0.0}

  fsevents@2.3.3:
    resolution: {integrity: sha512-5xoDfX+fL7faATnagmWPpbFtwh/R77WmMMqqHGS65C3vvB0YHrgF+B1YmZ3441tMj5n63k0212XNoJwzlhffQw==}
    engines: {node: ^8.16.0 || ^10.6.0 || >=11.0.0}
    os: [darwin]

  fumadocs-core@16.0.7:
    resolution: {integrity: sha512-kCkhwquhoy10SW3lqTpBD0XR0V1cMruBQdMN+/BrpQZfYFEGvd+QxLCXa/hUC4tnePUAXgMxMThZT1Ze1Nb+pg==}
    peerDependencies:
      '@mixedbread/sdk': ^0.19.0
      '@orama/core': 1.x.x
      '@tanstack/react-router': 1.x.x
      '@types/react': '*'
      algoliasearch: 5.x.x
      lucide-react: '*'
      next: 16.x.x
      react: ^19.2.0
      react-dom: ^19.2.0
      react-router: 7.x.x
      waku: ^0.26.0
    peerDependenciesMeta:
      '@mixedbread/sdk':
        optional: true
      '@orama/core':
        optional: true
      '@tanstack/react-router':
        optional: true
      '@types/react':
        optional: true
      algoliasearch:
        optional: true
      lucide-react:
        optional: true
      next:
        optional: true
      react:
        optional: true
      react-dom:
        optional: true
      react-router:
        optional: true
      waku:
        optional: true

  fumadocs-mdx@13.0.5:
    resolution: {integrity: sha512-ERhPxQzoTwEdtuel5dN5OmUItOhGGXTLR1uCjiGPABYeVkc57vAexyTRQSYZMxGlcfjkJaYqt3qY1p5j7i4g7A==}
    hasBin: true
    peerDependencies:
      '@fumadocs/mdx-remote': ^1.4.0
      fumadocs-core: ^15.0.0 || ^16.0.0
      next: ^15.3.0 || ^16.0.0
      react: '*'
      vite: 6.x.x || 7.x.x
    peerDependenciesMeta:
      '@fumadocs/mdx-remote':
        optional: true
      next:
        optional: true
      react:
        optional: true
      vite:
        optional: true

  fumadocs-ui@16.0.7:
    resolution: {integrity: sha512-SUEm3ThdTPZofSx/Yfc7BkS5EWkz3W/yvPhBBxEALxDKf9On4MC0uunDlkM5/WeHF5rzWw+bj5nliQ/QKcsfNw==}
    peerDependencies:
      '@types/react': '*'
      next: 16.x.x
      react: ^19.2.0
      react-dom: ^19.2.0
      tailwindcss: ^4.0.0
    peerDependenciesMeta:
      '@types/react':
        optional: true
      next:
        optional: true
      tailwindcss:
        optional: true

  function-bind@1.1.2:
    resolution: {integrity: sha512-7XHNxH7qX9xG5mIwxkhumTox/MIRNcOgDrxWsMt2pAr23WHp6MrRlN7FBSFpCpr+oVO0F744iUgR82nJMfG2SA==}

  fuzzysort@3.1.0:
    resolution: {integrity: sha512-sR9BNCjBg6LNgwvxlBd0sBABvQitkLzoVY9MYYROQVX/FvfJ4Mai9LsGhDgd8qYdds0bY77VzYd5iuB+v5rwQQ==}

  fzf@0.5.2:
    resolution: {integrity: sha512-Tt4kuxLXFKHy8KT40zwsUPUkg1CrsgY25FxA2U/j/0WgEDCk3ddc/zLTCCcbSHX9FcKtLuVaDGtGE/STWC+j3Q==}

  gensync@1.0.0-beta.2:
    resolution: {integrity: sha512-3hN7NaskYvMDLQY55gnW3NQ+mesEAepTqlg+VEbj7zzqEMBVNhzcGYYeqFo/TlYz6eQiFcp1HcsCZO+nGgS8zg==}
    engines: {node: '>=6.9.0'}

  get-caller-file@2.0.5:
    resolution: {integrity: sha512-DyFP3BM/3YHTQOCUL/w0OZHR0lpKeGrxotcHWcqNEdnltqFwXVfhEBQ94eIo34AfQpo0rGki4cyIiftY06h2Fg==}
    engines: {node: 6.* || 8.* || >= 10.*}

  get-east-asian-width@1.4.0:
    resolution: {integrity: sha512-QZjmEOC+IT1uk6Rx0sX22V6uHWVwbdbxf1faPqJ1QhLdGgsRGCZoyaQBm/piRdJy/D2um6hM1UP7ZEeQ4EkP+Q==}
    engines: {node: '>=18'}

  get-intrinsic@1.3.0:
    resolution: {integrity: sha512-9fSjSaos/fRIVIp+xSJlE6lfwhES7LNtKaCBIamHsjr2na1BiABJPo0mOjjz8GJDURarmCPGqaiVg5mfjb98CQ==}
    engines: {node: '>= 0.4'}

  get-nonce@1.0.1:
    resolution: {integrity: sha512-FJhYRoDaiatfEkUK8HKlicmu/3SGFD51q3itKDGoSTysQJBnfOcxU5GxnhE1E6soB76MbT0MBtnKJuXyAx+96Q==}
    engines: {node: '>=6'}

  get-own-enumerable-keys@1.0.0:
    resolution: {integrity: sha512-PKsK2FSrQCyxcGHsGrLDcK0lx+0Ke+6e8KFFozA9/fIQLhQzPaRvJFdcz7+Axg3jUH/Mq+NI4xa5u/UT2tQskA==}
    engines: {node: '>=14.16'}

  get-proto@1.0.1:
    resolution: {integrity: sha512-sTSfBjoXBp89JvIKIefqw7U2CCebsc74kiY6awiGogKtoSGbgjYE/G/+l9sF3MWFPNc9IcoOC4ODfKHfxFmp0g==}
    engines: {node: '>= 0.4'}

  get-stream@6.0.1:
    resolution: {integrity: sha512-ts6Wi+2j3jQjqi70w5AlN8DFnkSwC+MqmxEzdEALB2qXZYV3X/b1CTfgPLGJNMeAWxdPfU8FO1ms3NUfaHCPYg==}
    engines: {node: '>=10'}

  get-stream@9.0.1:
    resolution: {integrity: sha512-kVCxPF3vQM/N0B1PmoqVUqgHP+EeVjmZSQn+1oCRPxd2P21P2F19lIgbR3HBosbB1PUhOAoctJnfEn2GbN2eZA==}
    engines: {node: '>=18'}

  get-tsconfig@4.13.0:
    resolution: {integrity: sha512-1VKTZJCwBrvbd+Wn3AOgQP/2Av+TfTCOlE4AcRJE72W1ksZXbAx8PPBR9RzgTeSPzlPMHrbANMH3LbltH73wxQ==}

  github-slugger@2.0.0:
    resolution: {integrity: sha512-IaOQ9puYtjrkq7Y0Ygl9KDZnrf/aiUJYUpVf89y8kyaxbRG7Y1SrX/jaumrv81vc61+kiMempujsM3Yw7w5qcw==}

  glob-parent@5.1.2:
    resolution: {integrity: sha512-AOIgSQCepiJYwP3ARnGx+5VnTu2HBYdzbGP45eLw1vr3zB3vZLeyed1sC9hnbcOc9/SrMyM5RPQrkGz4aS9Zow==}
    engines: {node: '>= 6'}

  glob@10.4.5:
    resolution: {integrity: sha512-7Bv8RF0k6xjo7d4A/PxYLbUCfb6c+Vpd2/mB2yRDlew7Jb5hEXiCD9ibfO7wpk8i4sevK6DFny9h7EYbM3/sHg==}
    hasBin: true

  glob@11.0.3:
    resolution: {integrity: sha512-2Nim7dha1KVkaiF4q6Dj+ngPPMdfvLJEOpZk/jKiUAkqKebpGAWQXAq9z1xu9HKu5lWfqw/FASuccEjyznjPaA==}
    engines: {node: 20 || >=22}
    hasBin: true

  globby@11.1.0:
    resolution: {integrity: sha512-jhIXaOzy1sb8IyocaruWSn1TjmnBVs8Ayhcy83rmxNJ8q2uWKCAj3CnJY+KpGSXCueAPc0i05kVvVKtP1t9S3g==}
    engines: {node: '>=10'}

  gopd@1.2.0:
    resolution: {integrity: sha512-ZUKRh6/kUFoAiTAtTYPZJ3hw9wNxx+BIBOijnlG9PnrJsCcSjs1wyyD6vJpaYtgnzDrKYRSqf3OO6Rfa93xsRg==}
    engines: {node: '>= 0.4'}

  graceful-fs@4.2.11:
    resolution: {integrity: sha512-RbJ5/jmFcNNCcDV5o9eTnBLJ/HszWV0P73bc+Ff4nS/rJj+YaS6IGyiOL0VoBYX+l1Wrl3k63h/KrH+nhJ0XvQ==}

  graphql@16.11.0:
    resolution: {integrity: sha512-mS1lbMsxgQj6hge1XZ6p7GPhbrtFwUFYi3wRzXAC/FmYnyXMTvvI3td3rjmQ2u8ewXueaSvRPWaEcgVVOT9Jnw==}
    engines: {node: ^12.22.0 || ^14.16.0 || ^16.0.0 || >=17.0.0}

  has-flag@4.0.0:
    resolution: {integrity: sha512-EykJT/Q1KjTWctppgIAgfSO0tKVuZUjhgMr17kqTumMl6Afv3EISleU7qZUzoXDFTAHTDC4NOoG/ZxU3EvlMPQ==}
    engines: {node: '>=8'}

  has-symbols@1.1.0:
    resolution: {integrity: sha512-1cDNdwJ2Jaohmb3sg4OmKaMBwuC48sYni5HUw2DvsC8LjGTLK9h+eb1X6RyuOHe4hT0ULCW68iomhjUoKUqlPQ==}
    engines: {node: '>= 0.4'}

  has-tostringtag@1.0.2:
    resolution: {integrity: sha512-NqADB8VjPFLM2V0VvHUewwwsw0ZWBaIdgo+ieHtK3hasLz4qeCRjYcqfB6AQrBggRKppKF8L52/VqdVsO47Dlw==}
    engines: {node: '>= 0.4'}

  hasown@2.0.2:
    resolution: {integrity: sha512-0hJU9SCPvmMzIBdZFqNPXWa6dqh7WdH0cII9y+CyS8rG3nL48Bclra9HmKhVVUHyPWNH5Y7xDwAB7bfgSjkUMQ==}
    engines: {node: '>= 0.4'}

  hast-util-to-estree@3.1.3:
    resolution: {integrity: sha512-48+B/rJWAp0jamNbAAf9M7Uf//UVqAoMmgXhBdxTDJLGKY+LRnZ99qcG+Qjl5HfMpYNzS5v4EAwVEF34LeAj7w==}

  hast-util-to-html@9.0.5:
    resolution: {integrity: sha512-OguPdidb+fbHQSU4Q4ZiLKnzWo8Wwsf5bZfbvu7//a9oTYoqD/fWpe96NuHkoS9h0ccGOTe0C4NGXdtS0iObOw==}

  hast-util-to-jsx-runtime@2.3.6:
    resolution: {integrity: sha512-zl6s8LwNyo1P9uw+XJGvZtdFF1GdAkOg8ujOw+4Pyb76874fLps4ueHXDhXWdk6YHQ6OgUtinliG7RsYvCbbBg==}

  hast-util-to-string@3.0.1:
    resolution: {integrity: sha512-XelQVTDWvqcl3axRfI0xSeoVKzyIFPwsAGSLIsKdJKQMXDYJS4WYrBNF/8J7RdhIcFI2BOHgAifggsvsxp/3+A==}

  hast-util-whitespace@3.0.0:
    resolution: {integrity: sha512-88JUN06ipLwsnv+dVn+OIYOvAuvBMy/Qoi6O7mQHxdPXpjy+Cd6xRkWwux7DKO+4sYILtLBRIKgsdpS2gQc7qw==}

  headers-polyfill@4.0.3:
    resolution: {integrity: sha512-IScLbePpkvO846sIwOtOTDjutRMWdXdJmXdMvk6gCBHxFO8d+QKOQedyZSxFTTFYRSmlgSTDtXqqq4pcenBXLQ==}

  hookable@5.5.3:
    resolution: {integrity: sha512-Yc+BQe8SvoXH1643Qez1zqLRmbA5rCL+sSmk6TVos0LWVfNIB7PGncdlId77WzLGSIB5KaWgTaNTs2lNVEI6VQ==}

  hosted-git-info@9.0.2:
    resolution: {integrity: sha512-M422h7o/BR3rmCQ8UHi7cyyMqKltdP9Uo+J2fXK+RSAY+wTcKOIRyhTuKv4qn+DJf3g+PL890AzId5KZpX+CBg==}
    engines: {node: ^20.17.0 || >=22.9.0}

  html-void-elements@3.0.0:
    resolution: {integrity: sha512-bEqo66MRXsUGxWHV5IP0PUiAWwoEjba4VCzg0LjFJBpchPaTfyfCKTG6bc5F8ucKec3q5y6qOdGyYTSBEvhCrg==}

  http-cache-semantics@4.2.0:
    resolution: {integrity: sha512-dTxcvPXqPvXBQpq5dUr6mEMJX4oIEFv6bwom3FDwKRDsuIjjJGANqhBuoAn9c1RQJIdAKav33ED65E2ys+87QQ==}

  http-errors@2.0.0:
    resolution: {integrity: sha512-FtwrG/euBzaEjYeRqOgly7G0qviiXoJWnvEH2Z1plBdXgbyjv34pHTSb9zoeHMyDy33+DWy5Wt9Wo+TURtOYSQ==}
    engines: {node: '>= 0.8'}

  http-proxy-agent@7.0.2:
    resolution: {integrity: sha512-T1gkAiYYDWYx3V5Bmyu7HcfcvL7mUrTWiM6yOfa3PIphViJ/gFPbvidQ+veqSOHci/PxBcDabeUNCzpOODJZig==}
    engines: {node: '>= 14'}

  https-proxy-agent@7.0.6:
    resolution: {integrity: sha512-vK9P5/iUfdl95AI+JVyUuIcVtd4ofvtrOr3HNtM2yxC9bnMbEdp3x01OhQNnjb8IJYi38VlTE3mBXwcfvywuSw==}
    engines: {node: '>= 14'}

  human-id@4.1.2:
    resolution: {integrity: sha512-v/J+4Z/1eIJovEBdlV5TYj1IR+ZiohcYGRY+qN/oC9dAfKzVT023N/Bgw37hrKCoVRBvk3bqyzpr2PP5YeTMSg==}
    hasBin: true

  human-signals@2.1.0:
    resolution: {integrity: sha512-B4FFZ6q/T2jhhksgkbEW3HBvWIfDW85snkQgawt07S7J5QXTk6BkNV+0yAeZrM5QpMAdYlocGoljn0sJ/WQkFw==}
    engines: {node: '>=10.17.0'}

  human-signals@8.0.1:
    resolution: {integrity: sha512-eKCa6bwnJhvxj14kZk5NCPc6Hb6BdsU9DZcOnmQKSnO1VKrfV0zCvtttPZUsBvjmNDn8rpcJfpwSYnHBjc95MQ==}
    engines: {node: '>=18.18.0'}

  iconv-lite@0.6.3:
    resolution: {integrity: sha512-4fCk79wshMdzMp2rH06qWrJE4iolqLhCUH+OiuIgU++RB0+94NlDL81atO7GX55uUKueo0txHNtvEyI6D7WdMw==}
    engines: {node: '>=0.10.0'}

  iconv-lite@0.7.0:
    resolution: {integrity: sha512-cf6L2Ds3h57VVmkZe+Pn+5APsT7FpqJtEhhieDCvrE2MK5Qk9MyffgQyuxQTm6BChfeZNtcOLHp9IcWRVcIcBQ==}
    engines: {node: '>=0.10.0'}

  ignore-walk@8.0.0:
    resolution: {integrity: sha512-FCeMZT4NiRQGh+YkeKMtWrOmBgWjHjMJ26WQWrRQyoyzqevdaGSakUaJW5xQYmjLlUVk2qUnCjYVBax9EKKg8A==}
    engines: {node: ^20.17.0 || >=22.9.0}

  ignore@5.3.2:
    resolution: {integrity: sha512-hsBTNUqQTDwkWtcdYI2i06Y/nUBEsNEDJKjWdigLvegy8kDuJAS8uRlpkkcQpyEXL0Z/pjDy5HBmMjRCJ2gq+g==}
    engines: {node: '>= 4'}

  image-size@2.0.2:
    resolution: {integrity: sha512-IRqXKlaXwgSMAMtpNzZa1ZAe8m+Sa1770Dhk8VkSsP9LS+iHD62Zd8FQKs8fbPiagBE7BzoFX23cxFnwshpV6w==}
    engines: {node: '>=16.x'}
    hasBin: true

  import-fresh@3.3.1:
    resolution: {integrity: sha512-TR3KfrTZTYLPB6jUjfx6MF9WcWrHL9su5TObK4ZkYgBdWKPOFoSoQIdEuTuR82pmtxH2spWG9h6etwfr1pLBqQ==}
    engines: {node: '>=6'}

  imurmurhash@0.1.4:
    resolution: {integrity: sha512-JmXMZ6wuvDmLiHEml9ykzqO6lwFbof0GG4IkcGaENdCRDDmMVnny7s5HsIgHCbaq0w2MyPhDqkhTUgS2LU2PHA==}
    engines: {node: '>=0.8.19'}

  inherits@2.0.4:
    resolution: {integrity: sha512-k/vGaX4/Yla3WzyMCvTQOXYeIHvqOKtnqBduzTHpzpQZzAskKMhZ2K+EnBiSM9zGSoIFeMpXKxa4dYeZIQqewQ==}

  ini@5.0.0:
    resolution: {integrity: sha512-+N0ngpO3e7cRUWOJAS7qw0IZIVc6XPrW4MlFBdD066F2L4k1L6ker3hLqSq7iXxU5tgS4WGkIUElWn5vogAEnw==}
    engines: {node: ^18.17.0 || >=20.5.0}

  inline-style-parser@0.2.4:
    resolution: {integrity: sha512-0aO8FkhNZlj/ZIbNi7Lxxr12obT7cL1moPfE4tg1LkX7LlLfC6DeX4l2ZEud1ukP9jNQyNnfzQVqwbwmAATY4Q==}

  ip-address@10.0.1:
    resolution: {integrity: sha512-NWv9YLW4PoW2B7xtzaS3NCot75m6nK7Icdv0o3lfMceJVRfSoQwqD4wEH5rLwoKJwUiZ/rfpiVBhnaF0FK4HoA==}
    engines: {node: '>= 12'}

  ipaddr.js@1.9.1:
    resolution: {integrity: sha512-0KI/607xoxSToH7GjN1FfSbLoU0+btTicjsQSWQlh/hZykN8KpmMf7uYwPW3R+akZ6R/w18ZlXSHBYXiYUPO3g==}
    engines: {node: '>= 0.10'}

  is-alphabetical@2.0.1:
    resolution: {integrity: sha512-FWyyY60MeTNyeSRpkM2Iry0G9hpr7/9kD40mD/cGQEuilcZYS4okz8SN2Q6rLCJ8gbCt6fN+rC+6tMGS99LaxQ==}

  is-alphanumerical@2.0.1:
    resolution: {integrity: sha512-hmbYhX/9MUMF5uh7tOXyK/n0ZvWpad5caBA17GsC6vyuCqaWliRG5K1qS9inmUhEMaOBIW7/whAnSwveW/LtZw==}

  is-arrayish@0.2.1:
    resolution: {integrity: sha512-zz06S8t0ozoDXMG+ube26zeCTNXcKIPJZJi8hBrF4idCLms4CG9QtK7qBl1boi5ODzFpjswb5JPmHCbMpjaYzg==}

  is-decimal@2.0.1:
    resolution: {integrity: sha512-AAB9hiomQs5DXWcRB1rqsxGUstbRroFOPPVAomNk/3XHR5JyEZChOyTWe2oayKnsSsr/kcGqF+z6yuH6HHpN0A==}

  is-extglob@2.1.1:
    resolution: {integrity: sha512-SbKbANkN603Vi4jEZv49LeVJMn4yGwsbzZworEoyEiutsN3nJYdbO36zfhGJ6QEDpOZIFkDtnq5JRxmvl3jsoQ==}
    engines: {node: '>=0.10.0'}

  is-fullwidth-code-point@3.0.0:
    resolution: {integrity: sha512-zymm5+u+sCsSWyD9qNaejV3DFvhCKclKdizYaJUuHA83RLjb7nSuGnddCHGv0hk+KY7BMAlsWeK4Ueg6EV6XQg==}
    engines: {node: '>=8'}

  is-glob@4.0.3:
    resolution: {integrity: sha512-xelSayHH36ZgE7ZWhli7pW34hNbNl8Ojv5KVmkJD4hBdD3th8Tfk9vYasLM+mXWOZhFkgZfxhLSnrwRr4elSSg==}
    engines: {node: '>=0.10.0'}

  is-hexadecimal@2.0.1:
    resolution: {integrity: sha512-DgZQp241c8oO6cA1SbTEWiXeoxV42vlcJxgH+B3hi1AiqqKruZR3ZGF8In3fj4+/y/7rHvlOZLZtgJ/4ttYGZg==}

  is-interactive@2.0.0:
    resolution: {integrity: sha512-qP1vozQRI+BMOPcjFzrjXuQvdak2pHNUMZoeG2eRbiSqyvbEf/wQtEOTOX1guk6E3t36RkaqiSt8A/6YElNxLQ==}
    engines: {node: '>=12'}

  is-node-process@1.2.0:
    resolution: {integrity: sha512-Vg4o6/fqPxIjtxgUH5QLJhwZ7gW5diGCVlXpuUfELC62CuxM1iHcRe51f2W1FDy04Ai4KJkagKjx3XaqyfRKXw==}

  is-number@7.0.0:
    resolution: {integrity: sha512-41Cifkg6e8TylSpdtTpeLVMqvSBEVzTttHvERD741+pnZ8ANv0004MRL43QKPDlK9cGvNp6NZWZUBlbGXYxxng==}
    engines: {node: '>=0.12.0'}

  is-obj@3.0.0:
    resolution: {integrity: sha512-IlsXEHOjtKhpN8r/tRFj2nDyTmHvcfNeu/nrRIcXE17ROeatXchkojffa1SpdqW4cr/Fj6QkEf/Gn4zf6KKvEQ==}
    engines: {node: '>=12'}

  is-plain-obj@4.1.0:
    resolution: {integrity: sha512-+Pgi+vMuUNkJyExiMBt5IlFoMyKnr5zhJ4Uspz58WOhBF5QoIZkFyNHIbBAtHwzVAgk5RtndVNsDRN61/mmDqg==}
    engines: {node: '>=12'}

  is-promise@4.0.0:
    resolution: {integrity: sha512-hvpoI6korhJMnej285dSg6nu1+e6uxs7zG3BYAm5byqDsgJNWwxzM6z6iZiAgQR4TJ30JmBTOwqZUw3WlyH3AQ==}

  is-reference@3.0.3:
    resolution: {integrity: sha512-ixkJoqQvAP88E6wLydLGGqCJsrFUnqoH6HnaczB8XmDH1oaWU+xxdptvikTgaEhtZ53Ky6YXiBuUI2WXLMCwjw==}

  is-regexp@3.1.0:
    resolution: {integrity: sha512-rbku49cWloU5bSMI+zaRaXdQHXnthP6DZ/vLnfdSKyL4zUzuWnomtOEiZZOd+ioQ+avFo/qau3KPTc7Fjy1uPA==}
    engines: {node: '>=12'}

  is-stream@2.0.1:
    resolution: {integrity: sha512-hFoiJiTl63nn+kstHGBtewWSKnQLpyb155KHheA1l39uvtO9nWIop1p3udqPcUd/xbF1VLMO4n7OI6p7RbngDg==}
    engines: {node: '>=8'}

  is-stream@4.0.1:
    resolution: {integrity: sha512-Dnz92NInDqYckGEUJv689RbRiTSEHCQ7wOVeALbkOz999YpqT46yMRIGtSNl2iCL1waAZSx40+h59NV/EwzV/A==}
    engines: {node: '>=18'}

  is-subdir@1.2.0:
    resolution: {integrity: sha512-2AT6j+gXe/1ueqbW6fLZJiIw3F8iXGJtt0yDrZaBhAZEG1raiTxKWU+IPqMCzQAXOUCKdA4UDMgacKH25XG2Cw==}
    engines: {node: '>=4'}

  is-unicode-supported@1.3.0:
    resolution: {integrity: sha512-43r2mRvz+8JRIKnWJ+3j8JtjRKZ6GmjzfaE/qiBJnikNnYv/6bagRJ1kUhNk8R5EX/GkobD+r+sfxCPJsiKBLQ==}
    engines: {node: '>=12'}

  is-unicode-supported@2.1.0:
    resolution: {integrity: sha512-mE00Gnza5EEB3Ds0HfMyllZzbBrmLOX3vfWoj9A9PEnTfratQ/BcaJOuMhnkhjXvb2+FkY3VuHqtAGpTPmglFQ==}
    engines: {node: '>=18'}

  is-windows@1.0.2:
    resolution: {integrity: sha512-eXK1UInq2bPmjyX6e3VHIzMLobc4J94i4AWn+Hpq3OU5KkrRC96OAcR3PRJ/pGu6m8TRnBHP9dkXQVsT/COVIA==}
    engines: {node: '>=0.10.0'}

  isbinaryfile@5.0.6:
    resolution: {integrity: sha512-I+NmIfBHUl+r2wcDd6JwE9yWje/PIVY/R5/CmV8dXLZd5K+L9X2klAOwfAHNnondLXkbHyTAleQAWonpTJBTtw==}
    engines: {node: '>= 18.0.0'}

  isexe@2.0.0:
    resolution: {integrity: sha512-RHxMLp9lnKHGHRng9QFhRCMbYAcVpn69smSGcq3f36xjgVVWThj4qqLbTLlq7Ssj8B+fIQ1EuCEGI2lKsyQeIw==}

  isexe@3.1.1:
    resolution: {integrity: sha512-LpB/54B+/2J5hqQ7imZHfdU31OlgQqx7ZicVlkm9kzg9/w8GKLEcFfJl/t7DCEDueOyBAD6zCCwTO6Fzs0NoEQ==}
    engines: {node: '>=16'}

  jackspeak@3.4.3:
    resolution: {integrity: sha512-OGlZQpz2yfahA/Rd1Y8Cd9SIEsqvXkLVoSw/cgwhnhFMDbsQFeZYoJJ7bIZBS9BcamUW96asq/npPWugM+RQBw==}

  jackspeak@4.1.1:
    resolution: {integrity: sha512-zptv57P3GpL+O0I7VdMJNBZCu+BPHVQUk55Ft8/QCJjTVxrnJHuVuX/0Bl2A6/+2oyR/ZMEuFKwmzqqZ/U5nPQ==}
    engines: {node: 20 || >=22}

  jiti@2.6.1:
    resolution: {integrity: sha512-ekilCSN1jwRvIbgeg/57YFh8qQDNbwDb9xT/qu2DAHbFFZUicIl4ygVaAvzveMhMVr3LnpSKTNnwt8PoOfmKhQ==}
    hasBin: true

  joi@18.0.1:
    resolution: {integrity: sha512-IiQpRyypSnLisQf3PwuN2eIHAsAIGZIrLZkd4zdvIar2bDyhM91ubRjy8a3eYablXsh9BeI/c7dmPYHca5qtoA==}
    engines: {node: '>= 20'}

  js-tokens@4.0.0:
    resolution: {integrity: sha512-RdJUflcE3cUzKiMqQgsCu06FPu9UdIJO0beYbPhHN4k6apgJtifcoCtT9bcxOpYBtpD2kCM6Sbzg4CausW/PKQ==}

  js-yaml@3.14.1:
    resolution: {integrity: sha512-okMH7OXXJ7YrN9Ok3/SXrnu4iX9yOk+25nqX4imS2npuvTYDmo/QEZoqwZkYaIDk3jVvBOTOIEgEhaLOynBS9g==}
    hasBin: true

  js-yaml@4.1.0:
    resolution: {integrity: sha512-wpxZs9NoxZaJESJGIZTyDEaYpl0FKSA+FB9aJiyemKhMwkxQg63h4T1KJgUGHpTqPDNRcmmYLugrRjJlBtWvRA==}
    hasBin: true

  jsesc@3.1.0:
    resolution: {integrity: sha512-/sM3dO2FOzXjKQhJuo0Q173wf2KOo8t4I8vHy6lF9poUp7bKT0/NHE8fPX23PwfhnykfqnC2xRxOnVw5XuGIaA==}
    engines: {node: '>=6'}
    hasBin: true

  json-parse-even-better-errors@2.3.1:
    resolution: {integrity: sha512-xyFwyhro/JEof6Ghe2iz2NcXoj2sloNsWr/XsERDK/oiPCfaNhl5ONfp+jQdAZRQQ0IJWNzH9zIZF7li91kh2w==}

  json-parse-even-better-errors@4.0.0:
    resolution: {integrity: sha512-lR4MXjGNgkJc7tkQ97kb2nuEMnNCyU//XYVH0MKTGcXEiSudQ5MKGKen3C5QubYy0vmq+JGitUg92uuywGEwIA==}
    engines: {node: ^18.17.0 || >=20.5.0}

  json-parse-even-better-errors@5.0.0:
    resolution: {integrity: sha512-ZF1nxZ28VhQouRWhUcVlUIN3qwSgPuswK05s/HIaoetAoE/9tngVmCHjSxmSQPav1nd+lPtTL0YZ/2AFdR/iYQ==}
    engines: {node: ^20.17.0 || >=22.9.0}

  json-rpc-2.0@1.7.1:
    resolution: {integrity: sha512-JqZjhjAanbpkXIzFE7u8mE/iFblawwlXtONaCvRqI+pyABVz7B4M1EUNpyVW+dZjqgQ2L5HFmZCmOCgUKm00hg==}

  json-schema-traverse@1.0.0:
    resolution: {integrity: sha512-NM8/P9n3XjXhIZn1lLhkFaACTOURQXjWhV4BA/RnOv8xvgqtqpAX9IO4mRQxSx1Rlo4tqzeqb0sOlruaOy3dug==}

  json-schema-typed@8.0.1:
    resolution: {integrity: sha512-XQmWYj2Sm4kn4WeTYvmpKEbyPsL7nBsb647c7pMe6l02/yx2+Jfc4dT6UZkEXnIUb5LhD55r2HPsJ1milQ4rDg==}

  json-stringify-nice@1.1.4:
    resolution: {integrity: sha512-5Z5RFW63yxReJ7vANgW6eZFGWaQvnPE3WNmZoOJrSkGju2etKA2L5rrOa1sm877TVTFt57A80BH1bArcmlLfPw==}

  json5@2.2.3:
    resolution: {integrity: sha512-XmOWe7eyHYH14cLdVPoyg+GOH3rYX++KpzrylJwSW98t3Nk+U8XOl8FWKOgwtzdb8lXGf6zYwDUzeHMWfxasyg==}
    engines: {node: '>=6'}
    hasBin: true

  jsonfile@4.0.0:
    resolution: {integrity: sha512-m6F1R3z8jjlf2imQHS2Qez5sjKWQzbuuhuJ/FKYFRZvPE3PuHcSMVZzfsLhGVOkfd20obL5SWEBew5ShlquNxg==}

  jsonfile@6.2.0:
    resolution: {integrity: sha512-FGuPw30AdOIUTRMC2OMRtQV+jkVj2cfPqSeWXv1NEAJ1qZ5zb1X6z1mFhbfOB/iy3ssJCD+3KuZ8r8C3uVFlAg==}

  jsonparse@1.3.1:
    resolution: {integrity: sha512-POQXvpdL69+CluYsillJ7SUhKvytYjW9vG/GKpnf+xP8UWgYEM/RaMzHHofbALDiKbbP1W8UEYmgGl39WkPZsg==}
    engines: {'0': node >= 0.2.0}

  just-diff-apply@5.5.0:
    resolution: {integrity: sha512-OYTthRfSh55WOItVqwpefPtNt2VdKsq5AnAK6apdtR6yCH8pr0CmSr710J0Mf+WdQy7K/OzMy7K2MgAfdQURDw==}

  just-diff@6.0.2:
    resolution: {integrity: sha512-S59eriX5u3/QhMNq3v/gm8Kd0w8OS6Tz2FS1NG4blv+z0MuQcBRJyFWjdovM0Rad4/P4aUPFtnkNjMjyMlMSYA==}

  kleur@3.0.3:
    resolution: {integrity: sha512-eTIzlVOSUR+JxdDFepEYcBMtZ9Qqdef+rnzWdRZuMbOywu5tO2w2N7rqjoANZ5k9vywhL6Br1VRjUIgTQx4E8w==}
    engines: {node: '>=6'}

  kleur@4.1.5:
    resolution: {integrity: sha512-o+NO+8WrRiQEE4/7nwRJhN1HWpVmJm511pBHUxPLtp0BUISzlBplORYSmTclCnJvQq2tKu/sgl3xVpkc7ZWuQQ==}
    engines: {node: '>=6'}

  lightningcss-android-arm64@1.30.2:
    resolution: {integrity: sha512-BH9sEdOCahSgmkVhBLeU7Hc9DWeZ1Eb6wNS6Da8igvUwAe0sqROHddIlvU06q3WyXVEOYDZ6ykBZQnjTbmo4+A==}
    engines: {node: '>= 12.0.0'}
    cpu: [arm64]
    os: [android]

  lightningcss-darwin-arm64@1.30.2:
    resolution: {integrity: sha512-ylTcDJBN3Hp21TdhRT5zBOIi73P6/W0qwvlFEk22fkdXchtNTOU4Qc37SkzV+EKYxLouZ6M4LG9NfZ1qkhhBWA==}
    engines: {node: '>= 12.0.0'}
    cpu: [arm64]
    os: [darwin]

  lightningcss-darwin-x64@1.30.2:
    resolution: {integrity: sha512-oBZgKchomuDYxr7ilwLcyms6BCyLn0z8J0+ZZmfpjwg9fRVZIR5/GMXd7r9RH94iDhld3UmSjBM6nXWM2TfZTQ==}
    engines: {node: '>= 12.0.0'}
    cpu: [x64]
    os: [darwin]

  lightningcss-freebsd-x64@1.30.2:
    resolution: {integrity: sha512-c2bH6xTrf4BDpK8MoGG4Bd6zAMZDAXS569UxCAGcA7IKbHNMlhGQ89eRmvpIUGfKWNVdbhSbkQaWhEoMGmGslA==}
    engines: {node: '>= 12.0.0'}
    cpu: [x64]
    os: [freebsd]

  lightningcss-linux-arm-gnueabihf@1.30.2:
    resolution: {integrity: sha512-eVdpxh4wYcm0PofJIZVuYuLiqBIakQ9uFZmipf6LF/HRj5Bgm0eb3qL/mr1smyXIS1twwOxNWndd8z0E374hiA==}
    engines: {node: '>= 12.0.0'}
    cpu: [arm]
    os: [linux]

  lightningcss-linux-arm64-gnu@1.30.2:
    resolution: {integrity: sha512-UK65WJAbwIJbiBFXpxrbTNArtfuznvxAJw4Q2ZGlU8kPeDIWEX1dg3rn2veBVUylA2Ezg89ktszWbaQnxD/e3A==}
    engines: {node: '>= 12.0.0'}
    cpu: [arm64]
    os: [linux]

  lightningcss-linux-arm64-musl@1.30.2:
    resolution: {integrity: sha512-5Vh9dGeblpTxWHpOx8iauV02popZDsCYMPIgiuw97OJ5uaDsL86cnqSFs5LZkG3ghHoX5isLgWzMs+eD1YzrnA==}
    engines: {node: '>= 12.0.0'}
    cpu: [arm64]
    os: [linux]

  lightningcss-linux-x64-gnu@1.30.2:
    resolution: {integrity: sha512-Cfd46gdmj1vQ+lR6VRTTadNHu6ALuw2pKR9lYq4FnhvgBc4zWY1EtZcAc6EffShbb1MFrIPfLDXD6Xprbnni4w==}
    engines: {node: '>= 12.0.0'}
    cpu: [x64]
    os: [linux]

  lightningcss-linux-x64-musl@1.30.2:
    resolution: {integrity: sha512-XJaLUUFXb6/QG2lGIW6aIk6jKdtjtcffUT0NKvIqhSBY3hh9Ch+1LCeH80dR9q9LBjG3ewbDjnumefsLsP6aiA==}
    engines: {node: '>= 12.0.0'}
    cpu: [x64]
    os: [linux]

  lightningcss-win32-arm64-msvc@1.30.2:
    resolution: {integrity: sha512-FZn+vaj7zLv//D/192WFFVA0RgHawIcHqLX9xuWiQt7P0PtdFEVaxgF9rjM/IRYHQXNnk61/H/gb2Ei+kUQ4xQ==}
    engines: {node: '>= 12.0.0'}
    cpu: [arm64]
    os: [win32]

  lightningcss-win32-x64-msvc@1.30.2:
    resolution: {integrity: sha512-5g1yc73p+iAkid5phb4oVFMB45417DkRevRbt/El/gKXJk4jid+vPFF/AXbxn05Aky8PapwzZrdJShv5C0avjw==}
    engines: {node: '>= 12.0.0'}
    cpu: [x64]
    os: [win32]

  lightningcss@1.30.2:
    resolution: {integrity: sha512-utfs7Pr5uJyyvDETitgsaqSyjCb2qNRAtuqUeWIAKztsOYdcACf2KtARYXg2pSvhkt+9NfoaNY7fxjl6nuMjIQ==}
    engines: {node: '>= 12.0.0'}

  lines-and-columns@1.2.4:
    resolution: {integrity: sha512-7ylylesZQ/PV29jhEDl3Ufjo6ZX7gCqJr5F7PKrqc93v7fzSymt1BpwEU8nAUXs8qzzvqhbjhK5QZg6Mt/HkBg==}

  locate-character@3.0.0:
    resolution: {integrity: sha512-SW13ws7BjaeJ6p7Q6CO2nchbYEc3X3J6WrmTTDto7yMPqVSZTUyY5Tjbid+Ab8gLnATtygYtiDIJGQRRn2ZOiA==}

  locate-path@5.0.0:
    resolution: {integrity: sha512-t7hw9pI+WvuwNJXwk5zVHpyhIqzg2qTlklJOf0mVxGSbe3Fp2VieZcduNYjaLDoy6p9uGpQEGWG87WpMKlNq8g==}
    engines: {node: '>=8'}

  lodash.merge@4.6.2:
    resolution: {integrity: sha512-0KpjqXRVvrYyCsX1swR/XTK0va6VQkQM6MNo7PqW77ByjAhoARA8EfrP1N4+KlKj8YS0ZUCtRT/YUuhyYDujIQ==}

  lodash.startcase@4.4.0:
    resolution: {integrity: sha512-+WKqsK294HMSc2jEbNgpHpd0JfIBhp7rEV4aqXWqFr6AlXov+SlcgB1Fv01y2kGe3Gc8nMW7VA0SrGuSkRfIEg==}

  lodash@4.17.21:
    resolution: {integrity: sha512-v2kDEe57lecTulaDIuNTPy3Ry4gLGJ6Z1O3vE1krgXZNrsQ+LFTGHVxVjcXPs17LhbZVGedAJv8XZ1tvj5FvSg==}

  log-symbols@6.0.0:
    resolution: {integrity: sha512-i24m8rpwhmPIS4zscNzK6MSEhk0DUWa/8iYQWxhffV8jkI4Phvs3F+quL5xvS0gdQR0FyTCMMH33Y78dDTzzIw==}
    engines: {node: '>=18'}

  longest-streak@3.1.0:
    resolution: {integrity: sha512-9Ri+o0JYgehTaVBBDoMqIl8GXtbWg711O3srftcHhZ0dqnETqLaoIK0x17fUw9rFSlK/0NlsKe0Ahhyl5pXE2g==}

  lru-cache@10.4.3:
    resolution: {integrity: sha512-JNAzZcXrCt42VGLuYz0zfAzDfAvJWW6AfYlDBQyDV5DClI2m5sAmK+OIO7s59XfsRsWHp02jAJrRadPRGTt6SQ==}

  lru-cache@11.2.2:
    resolution: {integrity: sha512-F9ODfyqML2coTIsQpSkRHnLSZMtkU8Q+mSfcaIyKwy58u+8k5nvAYeiNhsyMARvzNcXJ9QfWVrcPsC9e9rAxtg==}
    engines: {node: 20 || >=22}

  lru-cache@5.1.1:
    resolution: {integrity: sha512-KpNARQA3Iwv+jTA0utUVVbrh+Jlrr1Fv0e56GGzAFOXN7dk/FviaDW8LHmK52DlcH4WP2n6gI8vN1aesBFgo9w==}

  lucide-react@0.552.0:
    resolution: {integrity: sha512-g9WCjmfwqbexSnZE+2cl21PCfXOcqnGeWeMTNAOGEfpPbm/ZF4YIq77Z8qWrxbu660EKuLB4nSLggoKnCb+isw==}
    peerDependencies:
      react: ^16.5.1 || ^17.0.0 || ^18.0.0 || ^19.0.0

  magic-string@0.30.21:
    resolution: {integrity: sha512-vd2F4YUyEXKGcLHoq+TEyCjxueSeHnFxyyjNp80yg0XV4vUhnDer/lvvlqM/arB5bXQN5K2/3oinyCRyx8T2CQ==}

  make-fetch-happen@14.0.3:
    resolution: {integrity: sha512-QMjGbFTP0blj97EeidG5hk/QhKQ3T4ICckQGLgz38QF7Vgbk6e6FTARN8KhKxyBbWn8R0HU+bnw8aSoFPD4qtQ==}
    engines: {node: ^18.17.0 || >=20.5.0}

  make-fetch-happen@15.0.2:
    resolution: {integrity: sha512-sI1NY4lWlXBAfjmCtVWIIpBypbBdhHtcjnwnv+gtCnsaOffyFil3aidszGC8hgzJe+fT1qix05sWxmD/Bmf/oQ==}
    engines: {node: ^20.17.0 || >=22.9.0}

  markdown-extensions@2.0.0:
    resolution: {integrity: sha512-o5vL7aDWatOTX8LzaS1WMoaoxIiLRQJuIKKe2wAw6IeULDHaqbiqiggmx+pKvZDb1Sj+pE46Sn1T7lCqfFtg1Q==}
    engines: {node: '>=16'}

  markdown-table@3.0.4:
    resolution: {integrity: sha512-wiYz4+JrLyb/DqW2hkFJxP7Vd7JuTDm77fvbM8VfEQdmSMqcImWeeRbHwZjBjIFki/VaMK2BhFi7oUUZeM5bqw==}

  math-intrinsics@1.1.0:
    resolution: {integrity: sha512-/IXtbwEk5HTPyEwyKX6hGkYXxM9nbj64B+ilVJnC/R6B0pH5G4V3b0pVbL7DBj4tkhBAppbQUlf6F6Xl9LHu1g==}
    engines: {node: '>= 0.4'}

  mdast-util-find-and-replace@3.0.2:
    resolution: {integrity: sha512-Tmd1Vg/m3Xz43afeNxDIhWRtFZgM2VLyaf4vSTYwudTyeuTneoL3qtWMA5jeLyz/O1vDJmmV4QuScFCA2tBPwg==}

  mdast-util-from-markdown@2.0.2:
    resolution: {integrity: sha512-uZhTV/8NBuw0WHkPTrCqDOl0zVe1BIng5ZtHoDk49ME1qqcjYmmLmOf0gELgcRMxN4w2iuIeVso5/6QymSrgmA==}

  mdast-util-gfm-autolink-literal@2.0.1:
    resolution: {integrity: sha512-5HVP2MKaP6L+G6YaxPNjuL0BPrq9orG3TsrZ9YXbA3vDw/ACI4MEsnoDpn6ZNm7GnZgtAcONJyPhOP8tNJQavQ==}

  mdast-util-gfm-footnote@2.1.0:
    resolution: {integrity: sha512-sqpDWlsHn7Ac9GNZQMeUzPQSMzR6Wv0WKRNvQRg0KqHh02fpTz69Qc1QSseNX29bhz1ROIyNyxExfawVKTm1GQ==}

  mdast-util-gfm-strikethrough@2.0.0:
    resolution: {integrity: sha512-mKKb915TF+OC5ptj5bJ7WFRPdYtuHv0yTRxK2tJvi+BDqbkiG7h7u/9SI89nRAYcmap2xHQL9D+QG/6wSrTtXg==}

  mdast-util-gfm-table@2.0.0:
    resolution: {integrity: sha512-78UEvebzz/rJIxLvE7ZtDd/vIQ0RHv+3Mh5DR96p7cS7HsBhYIICDBCu8csTNWNO6tBWfqXPWekRuj2FNOGOZg==}

  mdast-util-gfm-task-list-item@2.0.0:
    resolution: {integrity: sha512-IrtvNvjxC1o06taBAVJznEnkiHxLFTzgonUdy8hzFVeDun0uTjxxrRGVaNFqkU1wJR3RBPEfsxmU6jDWPofrTQ==}

  mdast-util-gfm@3.1.0:
    resolution: {integrity: sha512-0ulfdQOM3ysHhCJ1p06l0b0VKlhU0wuQs3thxZQagjcjPrlFRqY215uZGHHJan9GEAXd9MbfPjFJz+qMkVR6zQ==}

  mdast-util-mdx-expression@2.0.1:
    resolution: {integrity: sha512-J6f+9hUp+ldTZqKRSg7Vw5V6MqjATc+3E4gf3CFNcuZNWD8XdyI6zQ8GqH7f8169MM6P7hMBRDVGnn7oHB9kXQ==}

  mdast-util-mdx-jsx@3.2.0:
    resolution: {integrity: sha512-lj/z8v0r6ZtsN/cGNNtemmmfoLAFZnjMbNyLzBafjzikOM+glrjNHPlf6lQDOTccj9n5b0PPihEBbhneMyGs1Q==}

  mdast-util-mdx@3.0.0:
    resolution: {integrity: sha512-JfbYLAW7XnYTTbUsmpu0kdBUVe+yKVJZBItEjwyYJiDJuZ9w4eeaqks4HQO+R7objWgS2ymV60GYpI14Ug554w==}

  mdast-util-mdxjs-esm@2.0.1:
    resolution: {integrity: sha512-EcmOpxsZ96CvlP03NghtH1EsLtr0n9Tm4lPUJUBccV9RwUOneqSycg19n5HGzCf+10LozMRSObtVr3ee1WoHtg==}

  mdast-util-phrasing@4.1.0:
    resolution: {integrity: sha512-TqICwyvJJpBwvGAMZjj4J2n0X8QWp21b9l0o7eXyVJ25YNWYbJDVIyD1bZXE6WtV6RmKJVYmQAKWa0zWOABz2w==}

  mdast-util-to-hast@13.2.0:
    resolution: {integrity: sha512-QGYKEuUsYT9ykKBCMOEDLsU5JRObWQusAolFMeko/tYPufNkRffBAQjIE+99jbA87xv6FgmjLtwjh9wBWajwAA==}

  mdast-util-to-markdown@2.1.2:
    resolution: {integrity: sha512-xj68wMTvGXVOKonmog6LwyJKrYXZPvlwabaryTjLh9LuvovB/KAH+kvi8Gjj+7rJjsFi23nkUxRQv1KqSroMqA==}

  mdast-util-to-string@4.0.0:
    resolution: {integrity: sha512-0H44vDimn51F0YwvxSJSm0eCDOJTRlmN0R1yBh4HLj9wiV1Dn0QoXGbvFAWj2hSItVTlCmBF1hqKlIyUBVFLPg==}

  media-typer@1.1.0:
    resolution: {integrity: sha512-aisnrDP4GNe06UcKFnV5bfMNPBUw4jsLGaWwWfnH3v02GnBuXX2MCVn5RbrWo0j3pczUilYblq7fQ7Nw2t5XKw==}
    engines: {node: '>= 0.8'}

  merge-descriptors@2.0.0:
    resolution: {integrity: sha512-Snk314V5ayFLhp3fkUREub6WtjBfPdCPY1Ln8/8munuLuiYhsABgBVWsozAG+MWMbVEvcdcpbi9R7ww22l9Q3g==}
    engines: {node: '>=18'}

  merge-stream@2.0.0:
    resolution: {integrity: sha512-abv/qOcuPfk3URPfDzmZU1LKmuw8kT+0nIHvKrKgFrwifol/doWcdA4ZqsWQ8ENrFKkd67Mfpo/LovbIUsbt3w==}

  merge2@1.4.1:
    resolution: {integrity: sha512-8q7VEgMJW4J8tcfVPy8g09NcQwZdbwFEqhe/WZkoIzjn/3TGDwtOCYtXGxA3O8tPzpczCCDgv+P2P5y00ZJOOg==}
    engines: {node: '>= 8'}

  micromark-core-commonmark@2.0.3:
    resolution: {integrity: sha512-RDBrHEMSxVFLg6xvnXmb1Ayr2WzLAWjeSATAoxwKYJV94TeNavgoIdA0a9ytzDSVzBy2YKFK+emCPOEibLeCrg==}

  micromark-extension-gfm-autolink-literal@2.1.0:
    resolution: {integrity: sha512-oOg7knzhicgQ3t4QCjCWgTmfNhvQbDDnJeVu9v81r7NltNCVmhPy1fJRX27pISafdjL+SVc4d3l48Gb6pbRypw==}

  micromark-extension-gfm-footnote@2.1.0:
    resolution: {integrity: sha512-/yPhxI1ntnDNsiHtzLKYnE3vf9JZ6cAisqVDauhp4CEHxlb4uoOTxOCJ+9s51bIB8U1N1FJ1RXOKTIlD5B/gqw==}

  micromark-extension-gfm-strikethrough@2.1.0:
    resolution: {integrity: sha512-ADVjpOOkjz1hhkZLlBiYA9cR2Anf8F4HqZUO6e5eDcPQd0Txw5fxLzzxnEkSkfnD0wziSGiv7sYhk/ktvbf1uw==}

  micromark-extension-gfm-table@2.1.1:
    resolution: {integrity: sha512-t2OU/dXXioARrC6yWfJ4hqB7rct14e8f7m0cbI5hUmDyyIlwv5vEtooptH8INkbLzOatzKuVbQmAYcbWoyz6Dg==}

  micromark-extension-gfm-tagfilter@2.0.0:
    resolution: {integrity: sha512-xHlTOmuCSotIA8TW1mDIM6X2O1SiX5P9IuDtqGonFhEK0qgRI4yeC6vMxEV2dgyr2TiD+2PQ10o+cOhdVAcwfg==}

  micromark-extension-gfm-task-list-item@2.1.0:
    resolution: {integrity: sha512-qIBZhqxqI6fjLDYFTBIa4eivDMnP+OZqsNwmQ3xNLE4Cxwc+zfQEfbs6tzAo2Hjq+bh6q5F+Z8/cksrLFYWQQw==}

  micromark-extension-gfm@3.0.0:
    resolution: {integrity: sha512-vsKArQsicm7t0z2GugkCKtZehqUm31oeGBV/KVSorWSy8ZlNAv7ytjFhvaryUiCUJYqs+NoE6AFhpQvBTM6Q4w==}

  micromark-extension-mdx-expression@3.0.1:
    resolution: {integrity: sha512-dD/ADLJ1AeMvSAKBwO22zG22N4ybhe7kFIZ3LsDI0GlsNr2A3KYxb0LdC1u5rj4Nw+CHKY0RVdnHX8vj8ejm4Q==}

  micromark-extension-mdx-jsx@3.0.2:
    resolution: {integrity: sha512-e5+q1DjMh62LZAJOnDraSSbDMvGJ8x3cbjygy2qFEi7HCeUT4BDKCvMozPozcD6WmOt6sVvYDNBKhFSz3kjOVQ==}

  micromark-extension-mdx-md@2.0.0:
    resolution: {integrity: sha512-EpAiszsB3blw4Rpba7xTOUptcFeBFi+6PY8VnJ2hhimH+vCQDirWgsMpz7w1XcZE7LVrSAUGb9VJpG9ghlYvYQ==}

  micromark-extension-mdxjs-esm@3.0.0:
    resolution: {integrity: sha512-DJFl4ZqkErRpq/dAPyeWp15tGrcrrJho1hKK5uBS70BCtfrIFg81sqcTVu3Ta+KD1Tk5vAtBNElWxtAa+m8K9A==}

  micromark-extension-mdxjs@3.0.0:
    resolution: {integrity: sha512-A873fJfhnJ2siZyUrJ31l34Uqwy4xIFmvPY1oj+Ean5PHcPBYzEsvqvWGaWcfEIr11O5Dlw3p2y0tZWpKHDejQ==}

  micromark-factory-destination@2.0.1:
    resolution: {integrity: sha512-Xe6rDdJlkmbFRExpTOmRj9N3MaWmbAgdpSrBQvCFqhezUn4AHqJHbaEnfbVYYiexVSs//tqOdY/DxhjdCiJnIA==}

  micromark-factory-label@2.0.1:
    resolution: {integrity: sha512-VFMekyQExqIW7xIChcXn4ok29YE3rnuyveW3wZQWWqF4Nv9Wk5rgJ99KzPvHjkmPXF93FXIbBp6YdW3t71/7Vg==}

  micromark-factory-mdx-expression@2.0.3:
    resolution: {integrity: sha512-kQnEtA3vzucU2BkrIa8/VaSAsP+EJ3CKOvhMuJgOEGg9KDC6OAY6nSnNDVRiVNRqj7Y4SlSzcStaH/5jge8JdQ==}

  micromark-factory-space@2.0.1:
    resolution: {integrity: sha512-zRkxjtBxxLd2Sc0d+fbnEunsTj46SWXgXciZmHq0kDYGnck/ZSGj9/wULTV95uoeYiK5hRXP2mJ98Uo4cq/LQg==}

  micromark-factory-title@2.0.1:
    resolution: {integrity: sha512-5bZ+3CjhAd9eChYTHsjy6TGxpOFSKgKKJPJxr293jTbfry2KDoWkhBb6TcPVB4NmzaPhMs1Frm9AZH7OD4Cjzw==}

  micromark-factory-whitespace@2.0.1:
    resolution: {integrity: sha512-Ob0nuZ3PKt/n0hORHyvoD9uZhr+Za8sFoP+OnMcnWK5lngSzALgQYKMr9RJVOWLqQYuyn6ulqGWSXdwf6F80lQ==}

  micromark-util-character@2.1.1:
    resolution: {integrity: sha512-wv8tdUTJ3thSFFFJKtpYKOYiGP2+v96Hvk4Tu8KpCAsTMs6yi+nVmGh1syvSCsaxz45J6Jbw+9DD6g97+NV67Q==}

  micromark-util-chunked@2.0.1:
    resolution: {integrity: sha512-QUNFEOPELfmvv+4xiNg2sRYeS/P84pTW0TCgP5zc9FpXetHY0ab7SxKyAQCNCc1eK0459uoLI1y5oO5Vc1dbhA==}

  micromark-util-classify-character@2.0.1:
    resolution: {integrity: sha512-K0kHzM6afW/MbeWYWLjoHQv1sgg2Q9EccHEDzSkxiP/EaagNzCm7T/WMKZ3rjMbvIpvBiZgwR3dKMygtA4mG1Q==}

  micromark-util-combine-extensions@2.0.1:
    resolution: {integrity: sha512-OnAnH8Ujmy59JcyZw8JSbK9cGpdVY44NKgSM7E9Eh7DiLS2E9RNQf0dONaGDzEG9yjEl5hcqeIsj4hfRkLH/Bg==}

  micromark-util-decode-numeric-character-reference@2.0.2:
    resolution: {integrity: sha512-ccUbYk6CwVdkmCQMyr64dXz42EfHGkPQlBj5p7YVGzq8I7CtjXZJrubAYezf7Rp+bjPseiROqe7G6foFd+lEuw==}

  micromark-util-decode-string@2.0.1:
    resolution: {integrity: sha512-nDV/77Fj6eH1ynwscYTOsbK7rR//Uj0bZXBwJZRfaLEJ1iGBR6kIfNmlNqaqJf649EP0F3NWNdeJi03elllNUQ==}

  micromark-util-encode@2.0.1:
    resolution: {integrity: sha512-c3cVx2y4KqUnwopcO9b/SCdo2O67LwJJ/UyqGfbigahfegL9myoEFoDYZgkT7f36T0bLrM9hZTAaAyH+PCAXjw==}

  micromark-util-events-to-acorn@2.0.3:
    resolution: {integrity: sha512-jmsiEIiZ1n7X1Rr5k8wVExBQCg5jy4UXVADItHmNk1zkwEVhBuIUKRu3fqv+hs4nxLISi2DQGlqIOGiFxgbfHg==}

  micromark-util-html-tag-name@2.0.1:
    resolution: {integrity: sha512-2cNEiYDhCWKI+Gs9T0Tiysk136SnR13hhO8yW6BGNyhOC4qYFnwF1nKfD3HFAIXA5c45RrIG1ub11GiXeYd1xA==}

  micromark-util-normalize-identifier@2.0.1:
    resolution: {integrity: sha512-sxPqmo70LyARJs0w2UclACPUUEqltCkJ6PhKdMIDuJ3gSf/Q+/GIe3WKl0Ijb/GyH9lOpUkRAO2wp0GVkLvS9Q==}

  micromark-util-resolve-all@2.0.1:
    resolution: {integrity: sha512-VdQyxFWFT2/FGJgwQnJYbe1jjQoNTS4RjglmSjTUlpUMa95Htx9NHeYW4rGDJzbjvCsl9eLjMQwGeElsqmzcHg==}

  micromark-util-sanitize-uri@2.0.1:
    resolution: {integrity: sha512-9N9IomZ/YuGGZZmQec1MbgxtlgougxTodVwDzzEouPKo3qFWvymFHWcnDi2vzV1ff6kas9ucW+o3yzJK9YB1AQ==}

  micromark-util-subtokenize@2.1.0:
    resolution: {integrity: sha512-XQLu552iSctvnEcgXw6+Sx75GflAPNED1qx7eBJ+wydBb2KCbRZe+NwvIEEMM83uml1+2WSXpBAcp9IUCgCYWA==}

  micromark-util-symbol@2.0.1:
    resolution: {integrity: sha512-vs5t8Apaud9N28kgCrRUdEed4UJ+wWNvicHLPxCa9ENlYuAY31M0ETy5y1vA33YoNPDFTghEbnh6efaE8h4x0Q==}

  micromark-util-types@2.0.2:
    resolution: {integrity: sha512-Yw0ECSpJoViF1qTU4DC6NwtC4aWGt1EkzaQB8KPPyCRR8z9TWeV0HbEFGTO+ZY1wB22zmxnJqhPyTpOVCpeHTA==}

  micromark@4.0.2:
    resolution: {integrity: sha512-zpe98Q6kvavpCr1NPVSCMebCKfD7CA2NqZ+rykeNhONIJBpc1tFKt9hucLGwha3jNTNI8lHpctWJWoimVF4PfA==}

  micromatch@4.0.8:
    resolution: {integrity: sha512-PXwfBhYu0hBCPw8Dn0E+WDYb7af3dSLVWKi3HGv84IdF4TyFoC0ysxFd0Goxw7nSv4T/PzEJQxsYsEiFCKo2BA==}
    engines: {node: '>=8.6'}

  mime-db@1.52.0:
    resolution: {integrity: sha512-sPU4uV7dYlvtWJxwwxHD0PuihVNiE7TyAbQ5SWxDCB9mUYvOgroQOwYQQOKPJ8CIbE+1ETVlOoK1UC2nU3gYvg==}
    engines: {node: '>= 0.6'}

  mime-db@1.54.0:
    resolution: {integrity: sha512-aU5EJuIN2WDemCcAp2vFBfp/m4EAhWJnUNSSw0ixs7/kXbd6Pg64EmwJkNdFhB8aWt1sH2CTXrLxo/iAGV3oPQ==}
    engines: {node: '>= 0.6'}

  mime-types@2.1.35:
    resolution: {integrity: sha512-ZDY+bPm5zTTF+YpCrAU9nK0UgICYPT0QtT1NZWFv4s++TNkcgVaT0g6+4R2uI4MjQjzysHB1zxuWL50hzaeXiw==}
    engines: {node: '>= 0.6'}

  mime-types@3.0.1:
    resolution: {integrity: sha512-xRc4oEhT6eaBpU1XF7AjpOFD+xQmXNB5OVKwp4tqCuBpHLS/ZbBDrc07mYTDqVMg6PfxUjjNp85O6Cd2Z/5HWA==}
    engines: {node: '>= 0.6'}

  mimic-fn@2.1.0:
    resolution: {integrity: sha512-OqbOk5oEQeAZ8WXWydlu9HJjz9WVdEIvamMCcXmuqUYjTknH/sqsWvhQ3vgwKFRR1HpjvNBKQ37nbJgYzGqGcg==}
    engines: {node: '>=6'}

  mimic-function@5.0.1:
    resolution: {integrity: sha512-VP79XUPxV2CigYP3jWwAUFSku2aKqBH7uTAapFWCBqutsbmDo96KY5o8uh6U+/YSIn5OxJnXp73beVkpqMIGhA==}
    engines: {node: '>=18'}

  minimatch@10.1.1:
    resolution: {integrity: sha512-enIvLvRAFZYXJzkCYG5RKmPfrFArdLv+R+lbQ53BmIMLIry74bjKzX6iHAm8WYamJkhSSEabrWN5D97XnKObjQ==}
    engines: {node: 20 || >=22}

  minimatch@9.0.5:
    resolution: {integrity: sha512-G6T0ZX48xgozx7587koeX9Ys2NYy6Gmv//P89sEte9V9whIapMNF4idKxnW2QtCcLiTWlb/wfCabAtAFWhhBow==}
    engines: {node: '>=16 || 14 >=14.17'}

  minimist@1.2.8:
    resolution: {integrity: sha512-2yyAR8qBkN3YuheJanUpWC5U3bb5osDywNB8RzDVlDwDHbocAJveqqj1u8+SVD7jkWT4yvsHCpWqqWqAxb0zCA==}

  minipass-collect@2.0.1:
    resolution: {integrity: sha512-D7V8PO9oaz7PWGLbCACuI1qEOsq7UKfLotx/C0Aet43fCUB/wfQ7DYeq2oR/svFJGYDHPr38SHATeaj/ZoKHKw==}
    engines: {node: '>=16 || 14 >=14.17'}

  minipass-fetch@4.0.1:
    resolution: {integrity: sha512-j7U11C5HXigVuutxebFadoYBbd7VSdZWggSe64NVdvWNBqGAiXPL2QVCehjmw7lY1oF9gOllYbORh+hiNgfPgQ==}
    engines: {node: ^18.17.0 || >=20.5.0}

  minipass-flush@1.0.5:
    resolution: {integrity: sha512-JmQSYYpPUqX5Jyn1mXaRwOda1uQ8HP5KAT/oDSLCzt1BYRhQU0/hDtsB1ufZfEEzMZ9aAVmsBw8+FWsIXlClWw==}
    engines: {node: '>= 8'}

  minipass-pipeline@1.2.4:
    resolution: {integrity: sha512-xuIq7cIOt09RPRJ19gdi4b+RiNvDFYe5JH+ggNvBqGqpQXcru3PcRmOZuHBKWK1Txf9+cQ+HMVN4d6z46LZP7A==}
    engines: {node: '>=8'}

  minipass-sized@1.0.3:
    resolution: {integrity: sha512-MbkQQ2CTiBMlA2Dm/5cY+9SWFEN8pzzOXi6rlM5Xxq0Yqbda5ZQy9sU75a673FE9ZK0Zsbr6Y5iP6u9nktfg2g==}
    engines: {node: '>=8'}

  minipass@3.3.6:
    resolution: {integrity: sha512-DxiNidxSEK+tHG6zOIklvNOwm3hvCrbUrdtzY74U6HKTJxvIDfOUL5W5P2Ghd3DTkhhKPYGqeNUIh5qcM4YBfw==}
    engines: {node: '>=8'}

  minipass@7.1.2:
    resolution: {integrity: sha512-qOOzS1cBTWYF4BH8fVePDBOO9iptMnGUEZwNc/cMWnTV2nVLZ7VoNWEPHkYczZA0pdoA7dl6e7FL659nX9S2aw==}
    engines: {node: '>=16 || 14 >=14.17'}

  minizlib@3.1.0:
    resolution: {integrity: sha512-KZxYo1BUkWD2TVFLr0MQoM8vUUigWD3LlD83a/75BqC+4qE0Hb1Vo5v1FgcfaNXvfXzr+5EhQ6ing/CaBijTlw==}
    engines: {node: '>= 18'}

  mlly@1.8.0:
    resolution: {integrity: sha512-l8D9ODSRWLe2KHJSifWGwBqpTZXIXTeo8mlKjY+E2HAakaTeNpqAyBZ8GSqLzHgw4XmHmC8whvpjJNMbFZN7/g==}

  motion-dom@12.23.23:
    resolution: {integrity: sha512-n5yolOs0TQQBRUFImrRfs/+6X4p3Q4n1dUEqt/H58Vx7OW6RF+foWEgmTVDhIWJIMXOuNNL0apKH2S16en9eiA==}

  motion-utils@12.23.6:
    resolution: {integrity: sha512-eAWoPgr4eFEOFfg2WjIsMoqJTW6Z8MTUCgn/GZ3VRpClWBdnbjryiA3ZSNLyxCTmCQx4RmYX6jX1iWHbenUPNQ==}

  motion@12.23.24:
    resolution: {integrity: sha512-Rc5E7oe2YZ72N//S3QXGzbnXgqNrTESv8KKxABR20q2FLch9gHLo0JLyYo2hZ238bZ9Gx6cWhj9VO0IgwbMjCw==}
    peerDependencies:
      '@emotion/is-prop-valid': '*'
      react: ^18.0.0 || ^19.0.0
      react-dom: ^18.0.0 || ^19.0.0
    peerDependenciesMeta:
      '@emotion/is-prop-valid':
        optional: true
      react:
        optional: true
      react-dom:
        optional: true

  mri@1.2.0:
    resolution: {integrity: sha512-tzzskb3bG8LvYGFF/mDTpq3jpI6Q9wc3LEmBaghu+DdCssd1FakN7Bc0hVNmEyGq1bq3RgfkCb3cmQLpNPOroA==}
    engines: {node: '>=4'}

  ms@2.1.3:
    resolution: {integrity: sha512-6FlzubTLZG3J2a/NVCAleEhjzq5oxgHyaCU9yYXvcLsvoVaHJq/s5xXI6/XXP6tz7R9xAOtHnSO/tXtF3WRTlA==}

  msw@2.11.6:
    resolution: {integrity: sha512-MCYMykvmiYScyUm7I6y0VCxpNq1rgd5v7kG8ks5dKtvmxRUUPjribX6mUoUNBbM5/3PhUyoelEWiKXGOz84c+w==}
    engines: {node: '>=18'}
    hasBin: true
    peerDependencies:
      typescript: '>= 4.8.x'
    peerDependenciesMeta:
      typescript:
        optional: true

  mute-stream@2.0.0:
    resolution: {integrity: sha512-WWdIxpyjEn+FhQJQQv9aQAYlHoNVdzIzUySNV1gHUPDSdZJ3yZn7pAAbQcV7B56Mvu881q9FZV+0Vx2xC44VWA==}
    engines: {node: ^18.17.0 || >=20.5.0}

  nanoid@3.3.11:
    resolution: {integrity: sha512-N8SpfPUnUp1bK+PMYW8qSWdl9U+wwNWI4QKxOYDy9JAro3WMX7p2OeVRF9v+347pnakNevPmiHhNmZ2HbFA76w==}
    engines: {node: ^10 || ^12 || ^13.7 || ^14 || >=15.0.1}
    hasBin: true

  negotiator@1.0.0:
    resolution: {integrity: sha512-8Ofs/AUQh8MaEcrlq5xOX0CQ9ypTF5dl78mjlMNfOK08fzpgTHQRQPBxcPlEtIw0yRpws+Zo/3r+5WRby7u3Gg==}
    engines: {node: '>= 0.6'}

  nevereverthrow@0.3.0:
    resolution: {integrity: sha512-L/DhrbcU3q2/n+jMtxBFwwZ8BBnZB8V7aoLgJBMiqrI70jTZxKLtvRro+CLseFOxGb553FQ9ISA3MBZfld6WRQ==}
    engines: {node: '>=18'}

  next-themes@0.4.6:
    resolution: {integrity: sha512-pZvgD5L0IEvX5/9GWyHMf3m8BKiVQwsCMHfoFosXtXBMnaS0ZnIJ9ST4b4NqLVKDEm8QBxoNNGNaBv2JNF6XNA==}
    peerDependencies:
      react: ^16.8 || ^17 || ^18 || ^19 || ^19.0.0-rc
      react-dom: ^16.8 || ^17 || ^18 || ^19 || ^19.0.0-rc

  next@16.0.0:
    resolution: {integrity: sha512-nYohiNdxGu4OmBzggxy9rczmjIGI+TpR5vbKTsE1HqYwNm1B+YSiugSrFguX6omMOKnDHAmBPY4+8TNJk0Idyg==}
    engines: {node: '>=20.9.0'}
    hasBin: true
    peerDependencies:
      '@opentelemetry/api': ^1.1.0
      '@playwright/test': ^1.51.1
      babel-plugin-react-compiler: '*'
      react: ^18.2.0 || 19.0.0-rc-de68d2f4-20241204 || ^19.0.0
      react-dom: ^18.2.0 || 19.0.0-rc-de68d2f4-20241204 || ^19.0.0
      sass: ^1.3.0
    peerDependenciesMeta:
      '@opentelemetry/api':
        optional: true
      '@playwright/test':
        optional: true
      babel-plugin-react-compiler:
        optional: true
      sass:
        optional: true

  next@16.0.1:
    resolution: {integrity: sha512-e9RLSssZwd35p7/vOa+hoDFggUZIUbZhIUSLZuETCwrCVvxOs87NamoUzT+vbcNAL8Ld9GobBnWOA6SbV/arOw==}
    engines: {node: '>=20.9.0'}
    hasBin: true
    peerDependencies:
      '@opentelemetry/api': ^1.1.0
      '@playwright/test': ^1.51.1
      babel-plugin-react-compiler: '*'
      react: ^18.2.0 || 19.0.0-rc-de68d2f4-20241204 || ^19.0.0
      react-dom: ^18.2.0 || 19.0.0-rc-de68d2f4-20241204 || ^19.0.0
      sass: ^1.3.0
    peerDependenciesMeta:
      '@opentelemetry/api':
        optional: true
      '@playwright/test':
        optional: true
      babel-plugin-react-compiler:
        optional: true
      sass:
        optional: true

  node-domexception@1.0.0:
    resolution: {integrity: sha512-/jKZoMpw0F8GRwl4/eLROPA3cfcXtLApP0QzLmUT/HuPCZWyB7IY9ZrMeKw2O/nFIqPQB3PVM9aYm0F312AXDQ==}
    engines: {node: '>=10.5.0'}
    deprecated: Use your platform's native DOMException instead

  node-fetch@2.7.0:
    resolution: {integrity: sha512-c4FRfUm/dbcWZ7U+1Wq0AwCyFL+3nt2bEw05wfxSz+DWpWsitgmSgYmy2dQdWyKC1694ELPqMs/YzUSNozLt8A==}
    engines: {node: 4.x || >=6.0.0}
    peerDependencies:
      encoding: ^0.1.0
    peerDependenciesMeta:
      encoding:
        optional: true

  node-fetch@3.3.2:
    resolution: {integrity: sha512-dRB78srN/l6gqWulah9SrxeYnxeddIG30+GOqK/9OlLVyLg3HPnr6SqOWTWOXKRwC2eGYCkZ59NNuSgvSrpgOA==}
    engines: {node: ^12.20.0 || ^14.13.1 || >=16.0.0}

  node-gyp@11.5.0:
    resolution: {integrity: sha512-ra7Kvlhxn5V9Slyus0ygMa2h+UqExPqUIkfk7Pc8QTLT956JLSy51uWFwHtIYy0vI8cB4BDhc/S03+880My/LQ==}
    engines: {node: ^18.17.0 || >=20.5.0}
    hasBin: true

  node-machine-id@1.1.12:
    resolution: {integrity: sha512-QNABxbrPa3qEIfrE6GOJ7BYIuignnJw7iQ2YPbc3Nla1HzRJjXzZOiikfF8m7eAMfichLt3M4VgLOetqgDmgGQ==}

  node-releases@2.0.27:
    resolution: {integrity: sha512-nmh3lCkYZ3grZvqcCH+fjmQ7X+H0OeZgP40OierEaAptX4XofMh5kwNbWh7lBduUzCcV/8kZ+NDLCwm2iorIlA==}

  nopt@8.1.0:
    resolution: {integrity: sha512-ieGu42u/Qsa4TFktmaKEwM6MQH0pOWnaB3htzh0JRtx84+Mebc0cbZYN5bC+6WTZ4+77xrL9Pn5m7CV6VIkV7A==}
    engines: {node: ^18.17.0 || >=20.5.0}
    hasBin: true

  npm-bundled@4.0.0:
    resolution: {integrity: sha512-IxaQZDMsqfQ2Lz37VvyyEtKLe8FsRZuysmedy/N06TU1RyVppYKXrO4xIhR0F+7ubIBox6Q7nir6fQI3ej39iA==}
    engines: {node: ^18.17.0 || >=20.5.0}

  npm-install-checks@7.1.2:
    resolution: {integrity: sha512-z9HJBCYw9Zr8BqXcllKIs5nI+QggAImbBdHphOzVYrz2CB4iQ6FzWyKmlqDZua+51nAu7FcemlbTc9VgQN5XDQ==}
    engines: {node: ^18.17.0 || >=20.5.0}

  npm-install-checks@8.0.0:
    resolution: {integrity: sha512-ScAUdMpyzkbpxoNekQ3tNRdFI8SJ86wgKZSQZdUxT+bj0wVFpsEMWnkXP0twVe1gJyNF5apBWDJhhIbgrIViRA==}
    engines: {node: ^20.17.0 || >=22.9.0}

  npm-normalize-package-bin@4.0.0:
    resolution: {integrity: sha512-TZKxPvItzai9kN9H/TkmCtx/ZN/hvr3vUycjlfmH0ootY9yFBzNOpiXAdIn1Iteqsvk4lQn6B5PTrt+n6h8k/w==}
    engines: {node: ^18.17.0 || >=20.5.0}

  npm-normalize-package-bin@5.0.0:
    resolution: {integrity: sha512-CJi3OS4JLsNMmr2u07OJlhcrPxCeOeP/4xq67aWNai6TNWWbTrlNDgl8NcFKVlcBKp18GPj+EzbNIgrBfZhsag==}
    engines: {node: ^20.17.0 || >=22.9.0}

  npm-package-arg@13.0.1:
    resolution: {integrity: sha512-6zqls5xFvJbgFjB1B2U6yITtyGBjDBORB7suI4zA4T/sZ1OmkMFlaQSNB/4K0LtXNA1t4OprAFxPisadK5O2ag==}
    engines: {node: ^20.17.0 || >=22.9.0}

  npm-packlist@10.0.3:
    resolution: {integrity: sha512-zPukTwJMOu5X5uvm0fztwS5Zxyvmk38H/LfidkOMt3gbZVCyro2cD/ETzwzVPcWZA3JOyPznfUN/nkyFiyUbxg==}
    engines: {node: ^20.17.0 || >=22.9.0}

  npm-pick-manifest@11.0.3:
    resolution: {integrity: sha512-buzyCfeoGY/PxKqmBqn1IUJrZnUi1VVJTdSSRPGI60tJdUhUoSQFhs0zycJokDdOznQentgrpf8LayEHyyYlqQ==}
    engines: {node: ^20.17.0 || >=22.9.0}

  npm-registry-fetch@19.1.0:
    resolution: {integrity: sha512-xyZLfs7TxPu/WKjHUs0jZOPinzBAI32kEUel6za0vH+JUTnFZ5zbHI1ZoGZRDm6oMjADtrli6FxtMlk/5ABPNw==}
    engines: {node: ^20.17.0 || >=22.9.0}

  npm-run-path@4.0.1:
    resolution: {integrity: sha512-S48WzZW777zhNIrn7gxOlISNAqi9ZC/uQFnRdbeIHhZhCA6UqpkOT8T1G7BvfdgP4Er8gF4sUbaS0i7QvIfCWw==}
    engines: {node: '>=8'}

  npm-run-path@6.0.0:
    resolution: {integrity: sha512-9qny7Z9DsQU8Ou39ERsPU4OZQlSTP47ShQzuKZ6PRXpYLtIFgl/DEBYEXKlvcEa+9tHVcK8CF81Y2V72qaZhWA==}
    engines: {node: '>=18'}

  npm-to-yarn@3.0.1:
    resolution: {integrity: sha512-tt6PvKu4WyzPwWUzy/hvPFqn+uwXO0K1ZHka8az3NnrhWJDmSqI8ncWq0fkL0k/lmmi5tAC11FXwXuh0rFbt1A==}
    engines: {node: ^12.22.0 || ^14.17.0 || >=16.0.0}

  object-assign@4.1.1:
    resolution: {integrity: sha512-rJgTQnkUnH1sFw8yT6VSU3zD3sWmu6sZhIseY8VX+GRu3P6F7Fu+JNDoXfklElbLJSnc3FUQHVe4cU5hj+BcUg==}
    engines: {node: '>=0.10.0'}

  object-inspect@1.13.4:
    resolution: {integrity: sha512-W67iLl4J2EXEGTbfeHCffrjDfitvLANg0UlX3wFUUSTx92KXRFegMHUVgSqE+wvhAbi4WqjGg9czysTV2Epbew==}
    engines: {node: '>= 0.4'}

  object-treeify@1.1.33:
    resolution: {integrity: sha512-EFVjAYfzWqWsBMRHPMAXLCDIJnpMhdWAqR7xG6M6a2cs6PMFpl/+Z20w9zDW4vkxOFfddegBKq9Rehd0bxWE7A==}
    engines: {node: '>= 10'}

  on-finished@2.4.1:
    resolution: {integrity: sha512-oVlzkg3ENAhCk2zdv7IJwd/QUD4z2RxRwpkcGY8psCVcCYZNq4wYnVWALHM+brtuJjePWiYF/ClmuDr8Ch5+kg==}
    engines: {node: '>= 0.8'}

  once@1.4.0:
    resolution: {integrity: sha512-lNaJgI+2Q5URQBkccEKHTQOPaXdUxnZZElQTZY0MFUAuaEqe1E+Nyvgdz/aIyNi6Z9MzO5dv1H8n58/GELp3+w==}

  onetime@5.1.2:
    resolution: {integrity: sha512-kbpaSSGJTWdAY5KPVeMOKXSrPtr8C8C7wodJbcsd51jRnmD+GZu8Y0VoU6Dm5Z4vWr0Ig/1NKuWRKf7j5aaYSg==}
    engines: {node: '>=6'}

  onetime@7.0.0:
    resolution: {integrity: sha512-VXJjc87FScF88uafS3JllDgvAm+c/Slfz06lorj2uAY34rlUu0Nt+v8wreiImcrgAjjIHp1rXpTDlLOGw29WwQ==}
    engines: {node: '>=18'}

  oniguruma-parser@0.12.1:
    resolution: {integrity: sha512-8Unqkvk1RYc6yq2WBYRj4hdnsAxVze8i7iPfQr8e4uSP3tRv0rpZcbGUDvxfQQcdwHt/e9PrMvGCsa8OqG9X3w==}

  oniguruma-to-es@4.3.3:
    resolution: {integrity: sha512-rPiZhzC3wXwE59YQMRDodUwwT9FZ9nNBwQQfsd1wfdtlKEyCdRV0avrTcSZ5xlIvGRVPd/cx6ZN45ECmS39xvg==}

  ora@8.2.0:
    resolution: {integrity: sha512-weP+BZ8MVNnlCm8c0Qdc1WSWq4Qn7I+9CJGm7Qali6g44e/PUzbjNqJX5NJ9ljlNMosfJvg1fKEGILklK9cwnw==}
    engines: {node: '>=18'}

  outdent@0.5.0:
    resolution: {integrity: sha512-/jHxFIzoMXdqPzTaCpFzAAWhpkSjZPF4Vsn6jAfNpmbH/ymsmd7Qc6VE9BGn0L6YMj6uwpQLxCECpus4ukKS9Q==}

  outvariant@1.4.3:
    resolution: {integrity: sha512-+Sl2UErvtsoajRDKCE5/dBz4DIvHXQQnAxtQTF04OJxY0+DyZXSo5P5Bb7XYWOh81syohlYL24hbDwxedPUJCA==}

  oxc-parser@0.96.0:
    resolution: {integrity: sha512-ucs6niJ5mZlYP3oTl4AK2eD2m7WLoSaljswnSFVYWrXzme5PtM97S7Ve1Tjx+/TKjanmEZuSt1f1qYi6SZvntw==}
    engines: {node: ^20.19.0 || >=22.12.0}

  p-filter@2.1.0:
    resolution: {integrity: sha512-ZBxxZ5sL2HghephhpGAQdoskxplTwr7ICaehZwLIlfL6acuVgZPm8yBNuRAFBGEqtD/hmUeq9eqLg2ys9Xr/yw==}
    engines: {node: '>=8'}

  p-limit@2.3.0:
    resolution: {integrity: sha512-//88mFWSJx8lxCzwdAABTJL2MyWB12+eIY7MDL2SqLmAkeKU9qxRvWuSyTjm3FUmpBEMuFfckAIqEaVGUDxb6w==}
    engines: {node: '>=6'}

  p-locate@4.1.0:
    resolution: {integrity: sha512-R79ZZ/0wAxKGu3oYMlz8jy/kbhsNrS7SKZ7PxEHBgJ5+F2mtFW2fK2cOtBh1cHYkQsbzFV7I+EoRKe6Yt0oK7A==}
    engines: {node: '>=8'}

  p-map@2.1.0:
    resolution: {integrity: sha512-y3b8Kpd8OAN444hxfBbFfj1FY/RjtTd8tzYwhUqNYXx0fXx2iX4maP4Qr6qhIKbQXI02wTLAda4fYUbDagTUFw==}
    engines: {node: '>=6'}

  p-map@7.0.3:
    resolution: {integrity: sha512-VkndIv2fIB99swvQoA65bm+fsmt6UNdGeIB0oxBs+WhAhdh08QA04JXpI7rbB9r08/nkbysKoya9rtDERYOYMA==}
    engines: {node: '>=18'}

  p-try@2.2.0:
    resolution: {integrity: sha512-R4nPAVTAU0B9D35/Gk3uJf/7XYbQcyohSKdvAxIRSNghFl4e71hVoGnBNQz9cWaXxO2I10KTC+3jMdvvoKw6dQ==}
    engines: {node: '>=6'}

  package-json-from-dist@1.0.1:
    resolution: {integrity: sha512-UEZIS3/by4OC8vL3P2dTXRETpebLI2NiI5vIrjaD/5UtrkFX/tNbwjTSRAGC/+7CAo2pIcBaRgWmcBBHcsaCIw==}

  package-manager-detector@0.2.11:
    resolution: {integrity: sha512-BEnLolu+yuz22S56CU1SUKq3XC3PkwD5wv4ikR4MfGvnRVcmzXR9DwSlW2fEamyTPyXHomBJRzgapeuBvRNzJQ==}

  package-manager-detector@1.5.0:
    resolution: {integrity: sha512-uBj69dVlYe/+wxj8JOpr97XfsxH/eumMt6HqjNTmJDf/6NO9s+0uxeOneIz3AsPt2m6y9PqzDzd3ATcU17MNfw==}

  pacote@21.0.3:
    resolution: {integrity: sha512-itdFlanxO0nmQv4ORsvA9K1wv40IPfB9OmWqfaJWvoJ30VKyHsqNgDVeG+TVhI7Gk7XW8slUy7cA9r6dF5qohw==}
    engines: {node: ^20.17.0 || >=22.9.0}
    hasBin: true

  parent-module@1.0.1:
    resolution: {integrity: sha512-GQ2EWRpQV8/o+Aw8YqtfZZPfNRWZYkbidE9k5rpl/hC3vtHHBfGm2Ifi6qWV+coDGkrUKZAxE3Lot5kcsRlh+g==}
    engines: {node: '>=6'}

  parse-conflict-json@4.0.0:
    resolution: {integrity: sha512-37CN2VtcuvKgHUs8+0b1uJeEsbGn61GRHz469C94P5xiOoqpDYJYwjg4RY9Vmz39WyZAVkR5++nbJwLMIgOCnQ==}
    engines: {node: ^18.17.0 || >=20.5.0}

  parse-entities@4.0.2:
    resolution: {integrity: sha512-GG2AQYWoLgL877gQIKeRPGO1xF9+eG1ujIb5soS5gPvLQ1y2o8FL90w2QWNdf9I361Mpp7726c+lj3U0qK1uGw==}

  parse-json@5.2.0:
    resolution: {integrity: sha512-ayCKvm/phCGxOkYRSCM82iDwct8/EonSEgCSxWxD7ve6jHggsFl4fZVQBPRNgQoKiuV/odhFrGzQXZwbifC8Rg==}
    engines: {node: '>=8'}

  parse-ms@4.0.0:
    resolution: {integrity: sha512-TXfryirbmq34y8QBwgqCVLi+8oA3oWx2eAnSn62ITyEhEYaWRlVZ2DvMM9eZbMs/RfxPu/PK/aBLyGj4IrqMHw==}
    engines: {node: '>=18'}

  parse5@8.0.0:
    resolution: {integrity: sha512-9m4m5GSgXjL4AjumKzq1Fgfp3Z8rsvjRNbnkVwfu2ImRqE5D0LnY2QfDen18FSY9C573YU5XxSapdHZTZ2WolA==}

  parseurl@1.3.3:
    resolution: {integrity: sha512-CiyeOxFT/JZyN5m0z9PfXw4SCBJ6Sygz1Dpl0wqjlhDEGGBP1GnsUVEL0p63hoG1fcj3fHynXi9NYO4nWOL+qQ==}
    engines: {node: '>= 0.8'}

  path-browserify@1.0.1:
    resolution: {integrity: sha512-b7uo2UCUOYZcnF/3ID0lulOJi/bafxa1xPe7ZPsammBSpjSWQkjNxlt635YGS2MiR9GjvuXCtz2emr3jbsz98g==}

  path-exists@4.0.0:
    resolution: {integrity: sha512-ak9Qy5Q7jYb2Wwcey5Fpvg2KoAc/ZIhLSLOSBmRmygPsGwkVVt0fZa0qrtMz+m6tJTAHfZQ8FnmB4MG4LWy7/w==}
    engines: {node: '>=8'}

  path-key@3.1.1:
    resolution: {integrity: sha512-ojmeN0qd+y0jszEtoY48r0Peq5dwMEkIlCOu6Q5f41lfkswXuKtYrhgoTpLnyIcHm24Uhqx+5Tqm2InSwLhE6Q==}
    engines: {node: '>=8'}

  path-key@4.0.0:
    resolution: {integrity: sha512-haREypq7xkM7ErfgIyA0z+Bj4AGKlMSdlQE2jvJo6huWD1EdkKYV+G/T4nq0YEF2vgTT8kqMFKo1uHn950r4SQ==}
    engines: {node: '>=12'}

  path-scurry@1.11.1:
    resolution: {integrity: sha512-Xa4Nw17FS9ApQFJ9umLiJS4orGjm7ZzwUrwamcGQuHSzDyth9boKDaycYdDcZDuqYATXw4HFXgaqWTctW/v1HA==}
    engines: {node: '>=16 || 14 >=14.18'}

  path-scurry@2.0.0:
    resolution: {integrity: sha512-ypGJsmGtdXUOeM5u93TyeIEfEhM6s+ljAhrk5vAvSx8uyY/02OvrZnA0YNGUrPXfpJMgI1ODd3nwz8Npx4O4cg==}
    engines: {node: 20 || >=22}

  path-to-regexp@6.3.0:
    resolution: {integrity: sha512-Yhpw4T9C6hPpgPeA28us07OJeqZ5EzQTkbfwuhsUg0c237RomFoETJgmp2sa3F/41gfLE6G5cqcYwznmeEeOlQ==}

  path-to-regexp@8.3.0:
    resolution: {integrity: sha512-7jdwVIRtsP8MYpdXSwOS0YdD0Du+qOoF/AEPIt88PcCFrZCzx41oxku1jD88hZBwbNUIEfpqvuhjFaMAqMTWnA==}

  path-type@4.0.0:
    resolution: {integrity: sha512-gDKb8aZMDeD/tZWs9P6+q0J9Mwkdl6xMV8TjnGP3qJVJ06bdMgkbBlLU8IdfOsIsFz2BW1rNVT3XuNEl8zPAvw==}
    engines: {node: '>=8'}

  pathe@2.0.3:
    resolution: {integrity: sha512-WUjGcAqP1gQacoQe+OBJsFA7Ld4DyXuUIjZ5cc75cLHvJ7dtNsTugphxIADwspS+AraAUePCKrSVtPLFj/F88w==}

  picocolors@1.1.1:
    resolution: {integrity: sha512-xceH2snhtb5M9liqDsmEw56le376mTZkEX/jEb/RxNFyegNul7eNslCXP9FDj/Lcu0X8KEyMceP2ntpaHrDEVA==}

  picomatch@2.3.1:
    resolution: {integrity: sha512-JU3teHTNjmE2VCGFzuY8EXzCDVwEqB2a8fsIvwaStHhAWJEeVd1o1QD80CU6+ZdEXXSLbSsuLwJjkCBWqRQUVA==}
    engines: {node: '>=8.6'}

  picomatch@4.0.3:
    resolution: {integrity: sha512-5gTmgEY/sqK6gFXLIsQNH19lWb4ebPDLA4SdLP7dsWkIXHWlG66oPuVvXSGFPppYZz8ZDZq0dYYrbHfBCVUb1Q==}
    engines: {node: '>=12'}

  pify@4.0.1:
    resolution: {integrity: sha512-uB80kBFb/tfd68bVleG9T5GGsGPjJrLAUpR5PZIrhBnIaRTQRjqdJSsIKkOP6OAIFbj7GOrcudc5pNjZ+geV2g==}
    engines: {node: '>=6'}

  pkce-challenge@5.0.0:
    resolution: {integrity: sha512-ueGLflrrnvwB3xuo/uGob5pd5FN7l0MsLf0Z87o/UQmRtwjvfylfc9MurIxRAWywCYTgrvpXBcqjV4OfCYGCIQ==}
    engines: {node: '>=16.20.0'}

  pkg-pr-new@0.0.60:
    resolution: {integrity: sha512-eblxPNSgv0AO18OrfpHq+YrNHfEqeePWWvlKkPvcHByddGsGDOK25z41C1RDjZ+K8zUHDk5IGN+6n0WZa4T2Pg==}
    hasBin: true

  pkg-types@1.3.1:
    resolution: {integrity: sha512-/Jm5M4RvtBFVkKWRu2BLUTNP8/M2a+UwuAX+ae4770q1qVGtfjG+WTCupoZixokjmHiry8uI+dlY8KXYV5HVVQ==}

  postcss-selector-parser@7.1.0:
    resolution: {integrity: sha512-8sLjZwK0R+JlxlYcTuVnyT2v+htpdrjDOKuMcOVdYjt52Lh8hWRYpxBPoKx/Zg+bcjc3wx6fmQevMmUztS/ccA==}
    engines: {node: '>=4'}

  postcss@8.4.31:
    resolution: {integrity: sha512-PS08Iboia9mts/2ygV3eLpY5ghnUcfLV/EXTOW1E2qYxJKGGBUtNjN76FYHnMs36RmARn41bC0AZmn+rR0OVpQ==}
    engines: {node: ^10 || ^12 || >=14}

  postcss@8.5.6:
    resolution: {integrity: sha512-3Ybi1tAuwAP9s0r1UQ2J4n5Y0G05bJkpUIO0/bI9MhwmD70S5aTWbXGBwxHrelT+XM1k6dM0pk+SwNkpTRN7Pg==}
    engines: {node: ^10 || ^12 || >=14}

  prettier@2.8.8:
    resolution: {integrity: sha512-tdN8qQGvNjw4CHbY+XXk0JgCXn9QiF21a55rBe5LJAU+kDyC4WQn4+awm2Xfk2lQMk5fKup9XgzTZtGkjBdP9Q==}
    engines: {node: '>=10.13.0'}
    hasBin: true

  prettier@3.6.2:
    resolution: {integrity: sha512-I7AIg5boAr5R0FFtJ6rCfD+LFsWHp81dolrFD8S79U9tb8Az2nGrJncnMSnys+bpQJfRUzqs9hnA81OAA3hCuQ==}
    engines: {node: '>=14'}
    hasBin: true

  pretty-ms@9.3.0:
    resolution: {integrity: sha512-gjVS5hOP+M3wMm5nmNOucbIrqudzs9v/57bWRHQWLYklXqoXKrVfYW2W9+glfGsqtPgpiz5WwyEEB+ksXIx3gQ==}
    engines: {node: '>=18'}

  proc-log@5.0.0:
    resolution: {integrity: sha512-Azwzvl90HaF0aCz1JrDdXQykFakSSNPaPoiZ9fm5qJIMHioDZEi7OAdRwSm6rSoPtY3Qutnm3L7ogmg3dc+wbQ==}
    engines: {node: ^18.17.0 || >=20.5.0}

  proc-log@6.0.0:
    resolution: {integrity: sha512-KG/XsTDN901PNfPfAMmj6N/Ywg9tM+bHK8pAz+27fS4N4Pcr+4zoYBOcGSBu6ceXYNPxkLpa4ohtfxV1XcLAfA==}
    engines: {node: ^20.17.0 || >=22.9.0}

  proggy@3.0.0:
    resolution: {integrity: sha512-QE8RApCM3IaRRxVzxrjbgNMpQEX6Wu0p0KBeoSiSEw5/bsGwZHsshF4LCxH2jp/r6BU+bqA3LrMDEYNfJnpD8Q==}
    engines: {node: ^18.17.0 || >=20.5.0}

  promise-all-reject-late@1.0.1:
    resolution: {integrity: sha512-vuf0Lf0lOxyQREH7GDIOUMLS7kz+gs8i6B+Yi8dC68a2sychGrHTJYghMBD6k7eUcH0H5P73EckCA48xijWqXw==}

  promise-call-limit@3.0.2:
    resolution: {integrity: sha512-mRPQO2T1QQVw11E7+UdCJu7S61eJVWknzml9sC1heAdj1jxl0fWMBypIt9ZOcLFf8FkG995ZD7RnVk7HH72fZw==}

  promise-retry@2.0.1:
    resolution: {integrity: sha512-y+WKFlBR8BGXnsNlIHFGPZmyDf3DFMoLhaflAnyZgV6rG6xu+JwesTo2Q9R6XwYmtmwAFCkAk3e35jEdoeh/3g==}
    engines: {node: '>=10'}

  prompts@2.4.2:
    resolution: {integrity: sha512-NxNv/kLguCA7p3jE8oL2aEBsrJWgAakBpgmgK6lpPWV+WuOmY6r2/zbAVnP+T8bQlA0nzHXSJSJW0Hq7ylaD2Q==}
    engines: {node: '>= 6'}

  property-information@7.1.0:
    resolution: {integrity: sha512-TwEZ+X+yCJmYfL7TPUOcvBZ4QfoT5YenQiJuX//0th53DE6w0xxLEtfK3iyryQFddXuvkIk51EEgrJQ0WJkOmQ==}

  proxy-addr@2.0.7:
    resolution: {integrity: sha512-llQsMLSUDUPT44jdrU/O37qlnifitDP+ZwrmmZcoSKyLKvtZxpyV0n2/bD/N4tBAAZ/gJEdZU7KMraoK1+XYAg==}
    engines: {node: '>= 0.10'}

  proxy-from-env@1.1.0:
    resolution: {integrity: sha512-D+zkORCbA9f1tdWRK0RaCR3GPv50cMxcrz4X8k5LTSUD1Dkw47mKJEZQNunItRTkWwgtaUSo1RVFRIG9ZXiFYg==}

  qs@6.14.0:
    resolution: {integrity: sha512-YWWTjgABSKcvs/nWBi9PycY/JiPJqOD4JA6o9Sej2AtvSGarXxKC3OQSk4pAarbdQlKAh5D4FCQkJNkW+GAn3w==}
    engines: {node: '>=0.6'}

  quansync@0.2.11:
    resolution: {integrity: sha512-AifT7QEbW9Nri4tAwR5M/uzpBuqfZf+zwaEM/QkzEjj7NBuFD2rBuy0K3dE+8wltbezDV7JMA0WfnCPYRSYbXA==}

  query-registry@3.0.1:
    resolution: {integrity: sha512-M9RxRITi2mHMVPU5zysNjctUT8bAPx6ltEXo/ir9+qmiM47Y7f0Ir3+OxUO5OjYAWdicBQRew7RtHtqUXydqlg==}
    engines: {node: '>=20'}

  query-string@9.3.1:
    resolution: {integrity: sha512-5fBfMOcDi5SA9qj5jZhWAcTtDfKF5WFdd2uD9nVNlbxVv1baq65aALy6qofpNEGELHvisjjasxQp7BlM9gvMzw==}
    engines: {node: '>=18'}

  queue-microtask@1.2.3:
    resolution: {integrity: sha512-NuaNSa6flKT5JaSYQzJok04JzTL1CA6aGhv5rfLW3PgqA+M2ChpZQnAC8h8i4ZFkBS8X5RqkDBHA7r4hej3K9A==}

  quick-lru@7.3.0:
    resolution: {integrity: sha512-k9lSsjl36EJdK7I06v7APZCbyGT2vMTsYSRX1Q2nbYmnkBqgUhRkAuzH08Ciotteu/PLJmIF2+tti7o3C/ts2g==}
    engines: {node: '>=18'}

  range-parser@1.2.1:
    resolution: {integrity: sha512-Hrgsx+orqoygnmhFbKaHE6c296J+HTAQXoxEF6gNupROmmGJRoyzfG3ccAveqCBrwr/2yxQ5BVd/GTl5agOwSg==}
    engines: {node: '>= 0.6'}

  raw-body@3.0.1:
    resolution: {integrity: sha512-9G8cA+tuMS75+6G/TzW8OtLzmBDMo8p1JRxN5AZ+LAp8uxGA8V8GZm4GQ4/N5QNQEnLmg6SS7wyuSmbKepiKqA==}
    engines: {node: '>= 0.10'}

  react-dom@19.2.0:
    resolution: {integrity: sha512-UlbRu4cAiGaIewkPyiRGJk0imDN2T3JjieT6spoL2UeSf5od4n5LB/mQ4ejmxhCFT1tYe8IvaFulzynWovsEFQ==}
    peerDependencies:
      react: ^19.2.0

  react-medium-image-zoom@5.4.0:
    resolution: {integrity: sha512-BsE+EnFVQzFIlyuuQrZ9iTwyKpKkqdFZV1ImEQN573QPqGrIUuNni7aF+sZwDcxlsuOMayCr6oO/PZR/yJnbRg==}
    peerDependencies:
      react: ^16.8.0 || ^17.0.0 || ^18.0.0 || ^19.0.0
      react-dom: ^16.8.0 || ^17.0.0 || ^18.0.0 || ^19.0.0

  react-remove-scroll-bar@2.3.8:
    resolution: {integrity: sha512-9r+yi9+mgU33AKcj6IbT9oRCO78WriSj6t/cF8DWBZJ9aOGPOTEDvdUDz1FwKim7QXWwmHqtdHnRJfhAxEG46Q==}
    engines: {node: '>=10'}
    peerDependencies:
      '@types/react': '*'
      react: ^16.8.0 || ^17.0.0 || ^18.0.0 || ^19.0.0
    peerDependenciesMeta:
      '@types/react':
        optional: true

  react-remove-scroll@2.7.1:
    resolution: {integrity: sha512-HpMh8+oahmIdOuS5aFKKY6Pyog+FNaZV/XyJOq7b4YFwsFHe5yYfdbIalI4k3vU2nSDql7YskmUseHsRrJqIPA==}
    engines: {node: '>=10'}
    peerDependencies:
      '@types/react': '*'
      react: ^16.8.0 || ^17.0.0 || ^18.0.0 || ^19.0.0 || ^19.0.0-rc
    peerDependenciesMeta:
      '@types/react':
        optional: true

  react-style-singleton@2.2.3:
    resolution: {integrity: sha512-b6jSvxvVnyptAiLjbkWLE/lOnR4lfTtDAl+eUC7RZy+QQWc6wRzIV2CE6xBuMmDxc2qIihtDCZD5NPOFl7fRBQ==}
    engines: {node: '>=10'}
    peerDependencies:
      '@types/react': '*'
      react: ^16.8.0 || ^17.0.0 || ^18.0.0 || ^19.0.0 || ^19.0.0-rc
    peerDependenciesMeta:
      '@types/react':
        optional: true

  react@19.2.0:
    resolution: {integrity: sha512-tmbWg6W31tQLeB5cdIBOicJDJRR2KzXsV7uSK9iNfLWQ5bIZfxuPEHp7M8wiHyHnn0DD1i7w3Zmin0FtkrwoCQ==}
    engines: {node: '>=0.10.0'}

  read-cmd-shim@5.0.0:
    resolution: {integrity: sha512-SEbJV7tohp3DAAILbEMPXavBjAnMN0tVnh4+9G8ihV4Pq3HYF9h8QNez9zkJ1ILkv9G2BjdzwctznGZXgu/HGw==}
    engines: {node: ^18.17.0 || >=20.5.0}

  read-yaml-file@1.1.0:
    resolution: {integrity: sha512-VIMnQi/Z4HT2Fxuwg5KrY174U1VdUIASQVWXXyqtNRtxSr9IYkn1rsI6Tb6HsrHCmB7gVpNwX6JxPTHcH6IoTA==}
    engines: {node: '>=6'}

  readdirp@4.1.2:
    resolution: {integrity: sha512-GDhwkLfywWL2s6vEjyhri+eXmfH6j1L7JE27WhqLeYzoh/A3DBaYGEj2H/HFZCn/kMfim73FXxEJTw06WtxQwg==}
    engines: {node: '>= 14.18.0'}

  recast@0.23.11:
    resolution: {integrity: sha512-YTUo+Flmw4ZXiWfQKGcwwc11KnoRAYgzAE2E7mXKCjSviTKShtxBsN6YUUBB2gtaBzKzeKunxhUwNHQuRryhWA==}
    engines: {node: '>= 4'}

  recma-build-jsx@1.0.0:
    resolution: {integrity: sha512-8GtdyqaBcDfva+GUKDr3nev3VpKAhup1+RvkMvUxURHpW7QyIvk9F5wz7Vzo06CEMSilw6uArgRqhpiUcWp8ew==}

  recma-jsx@1.0.1:
    resolution: {integrity: sha512-huSIy7VU2Z5OLv6oFLosQGGDqPqdO1iq6bWNAdhzMxSJP7RAso4fCZ1cKu8j9YHCZf3TPrq4dw3okhrylgcd7w==}
    peerDependencies:
      acorn: ^6.0.0 || ^7.0.0 || ^8.0.0

  recma-parse@1.0.0:
    resolution: {integrity: sha512-OYLsIGBB5Y5wjnSnQW6t3Xg7q3fQ7FWbw/vcXtORTnyaSFscOtABg+7Pnz6YZ6c27fG1/aN8CjfwoUEUIdwqWQ==}

  recma-stringify@1.0.0:
    resolution: {integrity: sha512-cjwII1MdIIVloKvC9ErQ+OgAtwHBmcZ0Bg4ciz78FtbT8In39aAYbaA7zvxQ61xVMSPE8WxhLwLbhif4Js2C+g==}

  regex-recursion@6.0.2:
    resolution: {integrity: sha512-0YCaSCq2VRIebiaUviZNs0cBz1kg5kVS2UKUfNIx8YVs1cN3AV7NTctO5FOKBA+UT2BPJIWZauYHPqJODG50cg==}

  regex-utilities@2.3.0:
    resolution: {integrity: sha512-8VhliFJAWRaUiVvREIiW2NXXTmHs4vMNnSzuJVhscgmGav3g9VDxLrQndI3dZZVVdp0ZO/5v0xmX516/7M9cng==}

  regex@6.0.1:
    resolution: {integrity: sha512-uorlqlzAKjKQZ5P+kTJr3eeJGSVroLKoHmquUj4zHWuR+hEyNqlXsSKlYYF5F4NI6nl7tWCs0apKJ0lmfsXAPA==}

  rehype-recma@1.0.0:
    resolution: {integrity: sha512-lqA4rGUf1JmacCNWWZx0Wv1dHqMwxzsDWYMTowuplHF3xH0N/MmrZ/G3BDZnzAkRmxDadujCjaKM2hqYdCBOGw==}

  remark-gfm@4.0.1:
    resolution: {integrity: sha512-1quofZ2RQ9EWdeN34S79+KExV1764+wCUGop5CPL1WGdD0ocPpu91lzPGbwWMECpEpd42kJGQwzRfyov9j4yNg==}

  remark-mdx@3.1.1:
    resolution: {integrity: sha512-Pjj2IYlUY3+D8x00UJsIOg5BEvfMyeI+2uLPn9VO9Wg4MEtN/VTIq2NEJQfde9PnX15KgtHyl9S0BcTnWrIuWg==}

  remark-parse@11.0.0:
    resolution: {integrity: sha512-FCxlKLNGknS5ba/1lmpYijMUzX2esxW5xQqjWxw2eHFfS2MSdaHVINFmhjo+qN1WhZhNimq0dZATN9pH0IDrpA==}

  remark-rehype@11.1.2:
    resolution: {integrity: sha512-Dh7l57ianaEoIpzbp0PC9UKAdCSVklD8E5Rpw7ETfbTl3FqcOOgq5q2LVDhgGCkaBv7p24JXikPdvhhmHvKMsw==}

  remark-stringify@11.0.0:
    resolution: {integrity: sha512-1OSmLd3awB/t8qdoEOMazZkNsfVTeY4fTsgzcQFdXNq8ToTN4ZGwrMnlda4K6smTFKD+GRV6O48i6Z4iKgPPpw==}

  remark@15.0.1:
    resolution: {integrity: sha512-Eht5w30ruCXgFmxVUSlNWQ9iiimq07URKeFS3hNc8cUWy1llX4KDWfyEDZRycMc+znsN9Ux5/tJ/BFdgdOwA3A==}

  require-directory@2.1.1:
    resolution: {integrity: sha512-fGxEI7+wsG9xrvdjsrlmL22OMTTiHRwAMroiEeMgq8gzoLC/PQr7RsRDSTLUg/bZAZtF+TVIkHc6/4RIKrui+Q==}
    engines: {node: '>=0.10.0'}

  require-from-string@2.0.2:
    resolution: {integrity: sha512-Xf0nWe6RseziFMu+Ap9biiUbmplq6S9/p+7w7YXP/JBHhrUDDUhwa+vANyubuqfZWTveU//DYVGsDG7RKL/vEw==}
    engines: {node: '>=0.10.0'}

  resolve-from@4.0.0:
    resolution: {integrity: sha512-pb/MYmXstAkysRFx8piNI1tGFNQIFA3vkE3Gq4EuA1dF6gHp/+vgZqsCGJapvy8N3Q+4o7FwvquPJcnZ7RYy4g==}
    engines: {node: '>=4'}

  resolve-from@5.0.0:
    resolution: {integrity: sha512-qYg9KP24dD5qka9J47d0aVky0N+b4fTU89LN9iDnjB5waksiC49rvMB0PrUJQGoTmH50XPiqOvAjDfaijGxYZw==}
    engines: {node: '>=8'}

  resolve-pkg-maps@1.0.0:
    resolution: {integrity: sha512-seS2Tj26TBVOC2NIc2rOe2y2ZO7efxITtLZcGSOnHHNOQ7CkiUBfw0Iw2ck6xkIhPwLhKNLS8BO+hEpngQlqzw==}

  restore-cursor@5.1.0:
    resolution: {integrity: sha512-oMA2dcrw6u0YfxJQXm342bFKX/E4sG9rbTzO9ptUcR/e8A33cHuvStiYOwH7fszkZlZ1z/ta9AAoPk2F4qIOHA==}
    engines: {node: '>=18'}

  retry@0.12.0:
    resolution: {integrity: sha512-9LkiTwjUh6rT555DtE9rTX+BKByPfrMzEAtnlEtdEwr3Nkffwiihqe2bWADg+OQRjt9gl6ICdmB/ZFDCGAtSow==}
    engines: {node: '>= 4'}

  rettime@0.7.0:
    resolution: {integrity: sha512-LPRKoHnLKd/r3dVxcwO7vhCW+orkOGj9ViueosEBK6ie89CijnfRlhaDhHq/3Hxu4CkWQtxwlBG0mzTQY6uQjw==}

  reusify@1.1.0:
    resolution: {integrity: sha512-g6QUff04oZpHs0eG5p83rFLhHeV00ug/Yf9nZM6fLeUrPguBTkTQOdpAWWspMh55TZfVQDPaN3NQJfbVRAxdIw==}
    engines: {iojs: '>=1.0.0', node: '>=0.10.0'}

  rolldown-plugin-dts@0.17.3:
    resolution: {integrity: sha512-8mGnNUVNrqEdTnrlcaDxs4sAZg0No6njO+FuhQd4L56nUbJO1tHxOoKDH3mmMJg7f/BhEj/1KjU5W9kZ9zM/kQ==}
    engines: {node: '>=20.18.0'}
    peerDependencies:
      '@ts-macro/tsc': ^0.3.6
      '@typescript/native-preview': '>=7.0.0-dev.20250601.1'
      rolldown: ^1.0.0-beta.44
      typescript: ^5.0.0
      vue-tsc: ~3.1.0
    peerDependenciesMeta:
      '@ts-macro/tsc':
        optional: true
      '@typescript/native-preview':
        optional: true
      typescript:
        optional: true
      vue-tsc:
        optional: true

  rolldown@1.0.0-beta.45:
    resolution: {integrity: sha512-iMmuD72XXLf26Tqrv1cryNYLX6NNPLhZ3AmNkSf8+xda0H+yijjGJ+wVT9UdBUHOpKzq9RjKtQKRCWoEKQQBZQ==}
    engines: {node: ^20.19.0 || >=22.12.0}
    hasBin: true

  rollup@4.52.3:
    resolution: {integrity: sha512-RIDh866U8agLgiIcdpB+COKnlCreHJLfIhWC3LVflku5YHfpnsIKigRZeFfMfCc4dVcqNVfQQ5gO/afOck064A==}
    engines: {node: '>=18.0.0', npm: '>=8.0.0'}
    hasBin: true

  router@2.2.0:
    resolution: {integrity: sha512-nLTrUKm2UyiL7rlhapu/Zl45FwNgkZGaCpZbIHajDYgwlJCOzLSk+cIPAnsEqV955GjILJnKbdQC1nVPz+gAYQ==}
    engines: {node: '>= 18'}

  run-parallel@1.2.0:
    resolution: {integrity: sha512-5l4VyZR86LZ/lDxZTR6jqL8AFE2S0IFLMP26AbjsLVADxHdhB/c0GUsH+y39UfCi3dzz8OlQuPmnaJOMoDHQBA==}

  rxjs@7.8.2:
    resolution: {integrity: sha512-dhKf903U/PQZY6boNNtAGdWbG85WAbjT/1xYoZIC7FAY0yWapOBQVsVrDl58W86//e1VpMNBtRV4MaXfdMySFA==}

  safe-buffer@5.2.1:
    resolution: {integrity: sha512-rp3So07KcdmmKbGvgaNxQSJr7bGVSVk5S9Eq1F+ppbRo70+YeaDxkw5Dd8NPN+GD6bjnYm2VuPuCXmpuYvmCXQ==}

  safer-buffer@2.1.2:
    resolution: {integrity: sha512-YZo3K82SD7Riyi0E1EQPojLz7kpepnSQI9IyPbHHg1XXXevb5dJI7tpyN2ADxGcQbHG7vcyRHk0cbwqcQriUtg==}

  scheduler@0.27.0:
    resolution: {integrity: sha512-eNv+WrVbKu1f3vbYJT/xtiF5syA5HPIMtf9IgY/nKg0sWqzAUEvqY/xm7OcZc/qafLx/iO9FgOmeSAp4v5ti/Q==}

  scroll-into-view-if-needed@3.1.0:
    resolution: {integrity: sha512-49oNpRjWRvnU8NyGVmUaYG4jtTkNonFZI86MmGRDqBphEK2EXT9gdEUoQPZhuBM8yWHxCWbobltqYO5M4XrUvQ==}

  semver@6.3.1:
    resolution: {integrity: sha512-BR7VvDCVHO+q2xBEWskxS6DJE1qRnb7DxzUrogb71CWoSficBxYsiAGd+Kl0mmq/MprG9yArRkyrQxTO6XjMzA==}
    hasBin: true

  semver@7.7.3:
    resolution: {integrity: sha512-SdsKMrI9TdgjdweUSR9MweHA4EJ8YxHn8DFaDisvhVlUOe4BF1tLD7GAj0lIqWVl+dPb/rExr0Btby5loQm20Q==}
    engines: {node: '>=10'}
    hasBin: true

  send@1.2.0:
    resolution: {integrity: sha512-uaW0WwXKpL9blXE2o0bRhoL2EGXIrZxQ2ZQ4mgcfoBxdFmQold+qWsD2jLrfZ0trjKL6vOw0j//eAwcALFjKSw==}
    engines: {node: '>= 18'}

  serve-static@2.2.0:
    resolution: {integrity: sha512-61g9pCh0Vnh7IutZjtLGGpTA355+OPn2TyDv/6ivP2h/AdAVX9azsoxmg2/M6nZeQZNYBEwIcsne1mJd9oQItQ==}
    engines: {node: '>= 18'}

  setprototypeof@1.2.0:
    resolution: {integrity: sha512-E5LDX7Wrp85Kil5bhZv46j8jOeboKq5JMmYM3gVGdGH8xFpPWXUMsNrlODCrkoxMEeNi/XZIwuRvY4XNwYMJpw==}

  shadcn@3.5.0:
    resolution: {integrity: sha512-5f9tn7gHOiI8CqJ8LGrUEmX6dOivGgSbHkMCeOMCzxHZy9cPwyuRXt7ZyjwukO8QH9kGqi6oiKOpfvTXNGBP4g==}
    hasBin: true

  sharp@0.34.4:
    resolution: {integrity: sha512-FUH39xp3SBPnxWvd5iib1X8XY7J0K0X7d93sie9CJg2PO8/7gmg89Nve6OjItK53/MlAushNNxteBYfM6DEuoA==}
    engines: {node: ^18.17.0 || ^20.3.0 || >=21.0.0}

  shebang-command@2.0.0:
    resolution: {integrity: sha512-kHxr2zZpYtdmrN1qDjrrX/Z1rR1kG8Dx+gkpK1G4eXmvXswmcE1hTWBWYUzlraYw1/yZp6YuDY77YtvbN0dmDA==}
    engines: {node: '>=8'}

  shebang-regex@3.0.0:
    resolution: {integrity: sha512-7++dFhtcx3353uBaq8DDR4NuxBetBzC7ZQOhmTQInHEd6bSrXdiEyzCvG07Z44UYdLShWUyXt5M/yhz8ekcb1A==}
    engines: {node: '>=8'}

  shell-quote@1.8.3:
    resolution: {integrity: sha512-ObmnIF4hXNg1BqhnHmgbDETF8dLPCggZWBjkQfhZpbszZnYur5DUljTcCHii5LC3J5E0yeO/1LIMyH+UvHQgyw==}
    engines: {node: '>= 0.4'}

  shiki@3.14.0:
    resolution: {integrity: sha512-J0yvpLI7LSig3Z3acIuDLouV5UCKQqu8qOArwMx+/yPVC3WRMgrP67beaG8F+j4xfEWE0eVC4GeBCIXeOPra1g==}

  side-channel-list@1.0.0:
    resolution: {integrity: sha512-FCLHtRD/gnpCiCHEiJLOwdmFP+wzCmDEkc9y7NsYxeF4u7Btsn1ZuwgwJGxImImHicJArLP4R0yX4c2KCrMrTA==}
    engines: {node: '>= 0.4'}

  side-channel-map@1.0.1:
    resolution: {integrity: sha512-VCjCNfgMsby3tTdo02nbjtM/ewra6jPHmpThenkTYh8pG9ucZ/1P8So4u4FGBek/BjpOVsDCMoLA/iuBKIFXRA==}
    engines: {node: '>= 0.4'}

  side-channel-weakmap@1.0.2:
    resolution: {integrity: sha512-WPS/HvHQTYnHisLo9McqBHOJk2FkHO/tlpvldyrnem4aeQp4hai3gythswg6p01oSoTl58rcpiFAjF2br2Ak2A==}
    engines: {node: '>= 0.4'}

  side-channel@1.1.0:
    resolution: {integrity: sha512-ZX99e6tRweoUXqR+VBrslhda51Nh5MTQwou5tnUDgbtyM0dBgmhEDtWGP/xbKn6hqfPRHujUNwz5fy/wbbhnpw==}
    engines: {node: '>= 0.4'}

  siginfo@2.0.0:
    resolution: {integrity: sha512-ybx0WO1/8bSBLEWXZvEd7gMW3Sn3JFlW3TvX1nREbDLRNQNaeNN8WK0meBwPdAaOI7TtRRRJn/Es1zhrrCHu7g==}

  signal-exit@3.0.7:
    resolution: {integrity: sha512-wnD2ZE+l+SPC/uoS0vXeE9L1+0wuaMqKlfz9AMUo38JsyLSBWSFcHR1Rri62LZc12vLr1gb3jl7iwQhgwpAbGQ==}

  signal-exit@4.1.0:
    resolution: {integrity: sha512-bzyZ1e88w9O1iNJbKnOlvYTrWPDl46O1bG0D3XInv+9tkPrxrN8jUUTiFlDkkmKWgn1M6CfIA13SuGqOa9Korw==}
    engines: {node: '>=14'}

  sigstore@4.0.0:
    resolution: {integrity: sha512-Gw/FgHtrLM9WP8P5lLcSGh9OQcrTruWCELAiS48ik1QbL0cH+dfjomiRTUE9zzz+D1N6rOLkwXUvVmXZAsNE0Q==}
    engines: {node: ^20.17.0 || >=22.9.0}

  sisteransi@1.0.5:
    resolution: {integrity: sha512-bLGGlR1QxBcynn2d5YmDX4MGjlZvy2MRBDRNHLJ8VI6l6+9FUiyTFNJ0IveOSP0bcXgVDPRcfGqA0pjaqUpfVg==}

  slash@3.0.0:
    resolution: {integrity: sha512-g9Q1haeby36OSStwb4ntCGGGaKsaVSjQ68fBxoQcutl5fS1vuY18H3wSt3jFyFtrkx+Kz0V1G85A4MyAdDMi2Q==}
    engines: {node: '>=8'}

  smart-buffer@4.2.0:
    resolution: {integrity: sha512-94hK0Hh8rPqQl2xXc3HsaBoOXKV20MToPkcXvwbISWLEs+64sBq5kFgn2kJDHb1Pry9yrP0dxrCI9RRci7RXKg==}
    engines: {node: '>= 6.0.0', npm: '>= 3.0.0'}

  socks-proxy-agent@8.0.5:
    resolution: {integrity: sha512-HehCEsotFqbPW9sJ8WVYB6UbmIMv7kUUORIF2Nncq4VQvBfNBLibW9YZR5dlYCSUhwcD628pRllm7n+E+YTzJw==}
    engines: {node: '>= 14'}

  socks@2.8.7:
    resolution: {integrity: sha512-HLpt+uLy/pxB+bum/9DzAgiKS8CX1EvbWxI4zlmgGCExImLdiad2iCwXT5Z4c9c3Eq8rP2318mPW2c+QbtjK8A==}
    engines: {node: '>= 10.0.0', npm: '>= 3.0.0'}

  sonner@2.0.7:
    resolution: {integrity: sha512-W6ZN4p58k8aDKA4XPcx2hpIQXBRAgyiWVkYhT7CvK6D3iAu7xjvVyhQHg2/iaKJZ1XVJ4r7XuwGL+WGEK37i9w==}
    peerDependencies:
      react: ^18.0.0 || ^19.0.0 || ^19.0.0-rc
      react-dom: ^18.0.0 || ^19.0.0 || ^19.0.0-rc

  source-map-js@1.2.1:
    resolution: {integrity: sha512-UXWMKhLOwVKb728IUtQPXxfYU+usdybtUrK/8uGE8CQMvrhOpwvzDBwj0QhSL7MQc7vIsISBG8VQ8+IDQxpfQA==}
    engines: {node: '>=0.10.0'}

  source-map@0.6.1:
    resolution: {integrity: sha512-UjgapumWlbMhkBgzT7Ykc5YXUT46F0iKu8SGXq0bcwP5dz/h0Plj6enJqjz1Zbq2l5WaqYnrVbwWOWMyF3F47g==}
    engines: {node: '>=0.10.0'}

  source-map@0.7.6:
    resolution: {integrity: sha512-i5uvt8C3ikiWeNZSVZNWcfZPItFQOsYTUAOkcUPGd8DqDy1uOUikjt5dG+uRlwyvR108Fb9DOd4GvXfT0N2/uQ==}
    engines: {node: '>= 12'}

  space-separated-tokens@2.0.2:
    resolution: {integrity: sha512-PEGlAwrG8yXGXRjW32fGbg66JAlOAwbObuqVoJpv/mRgoWDQfgH1wDPvtzWyUSNAXBGSk8h755YDbbcEy3SH2Q==}

  spawndamnit@3.0.1:
    resolution: {integrity: sha512-MmnduQUuHCoFckZoWnXsTg7JaiLBJrKFj9UI2MbRPGaJeVpsLcVBu6P/IGZovziM/YBsellCmsprgNA+w0CzVg==}

  spdx-correct@3.2.0:
    resolution: {integrity: sha512-kN9dJbvnySHULIluDHy32WHRUu3Og7B9sbY7tsFLctQkIqnMh3hErYgdMjTYuqmcXX+lK5T1lnUt3G7zNswmZA==}

  spdx-exceptions@2.5.0:
    resolution: {integrity: sha512-PiU42r+xO4UbUS1buo3LPJkjlO7430Xn5SVAhdpzzsPHsjbYVflnnFdATgabnLude+Cqu25p6N+g2lw/PFsa4w==}

  spdx-expression-parse@3.0.1:
    resolution: {integrity: sha512-cbqHunsQWnJNE6KhVSMsMeH5H/L9EpymbzqTQ3uLwNCLZ1Q481oWaofqH7nO6V07xlXwY6PhQdQ2IedWx/ZK4Q==}

  spdx-license-ids@3.0.22:
    resolution: {integrity: sha512-4PRT4nh1EImPbt2jASOKHX7PB7I+e4IWNLvkKFDxNhJlfjbYlleYQh285Z/3mPTHSAK/AvdMmw5BNNuYH8ShgQ==}

  split-on-first@3.0.0:
    resolution: {integrity: sha512-qxQJTx2ryR0Dw0ITYyekNQWpz6f8dGd7vffGNflQQ3Iqj9NJ6qiZ7ELpZsJ/QBhIVAiDfXdag3+Gp8RvWa62AA==}
    engines: {node: '>=12'}

  sprintf-js@1.0.3:
    resolution: {integrity: sha512-D9cPgkvLlV3t3IzL0D0YLvGA9Ahk4PcvVwUbN0dSGr1aP0Nrt4AEnTUbuGvquEC0mA64Gqt1fzirlRs5ibXx8g==}

  sqids@0.3.0:
    resolution: {integrity: sha512-lOQK1ucVg+W6n3FhRwwSeUijxe93b51Bfz5PMRMihVf1iVkl82ePQG7V5vwrhzB11v0NtsR25PSZRGiSomJaJw==}

  ssri@12.0.0:
    resolution: {integrity: sha512-S7iGNosepx9RadX82oimUkvr0Ct7IjJbEbs4mJcTxst8um95J3sDYU1RBEOvdu6oL1Wek2ODI5i4MAw+dZ6cAQ==}
    engines: {node: ^18.17.0 || >=20.5.0}

  stackback@0.0.2:
    resolution: {integrity: sha512-1XMJE5fQo1jGH6Y/7ebnwPOBEkIEnT4QF32d5R1+VXdXveM0IBMJt8zfaxX1P3QhVwrYe+576+jkANtSS2mBbw==}

  statuses@2.0.1:
    resolution: {integrity: sha512-RwNA9Z/7PrK06rYLIzFMlaF+l73iwpzsqRIFgbMLbTcLD6cOao82TaWefPXQvB2fOC4AjuYSEndS7N/mTCbkdQ==}
    engines: {node: '>= 0.8'}

  statuses@2.0.2:
    resolution: {integrity: sha512-DvEy55V3DB7uknRo+4iOGT5fP1slR8wQohVdknigZPMpMstaKJQWhwiYBACJE3Ul2pTnATihhBYnRhZQHGBiRw==}
    engines: {node: '>= 0.8'}

  std-env@3.9.0:
    resolution: {integrity: sha512-UGvjygr6F6tpH7o2qyqR6QYpwraIjKSdtzyBdyytFOHmPZY917kwdwLG0RbOjWOnKmnm3PeHjaoLLMie7kPLQw==}

  stdin-discarder@0.2.2:
    resolution: {integrity: sha512-UhDfHmA92YAlNnCfhmq0VeNL5bDbiZGg7sZ2IvPsXubGkiNa9EC+tUTsjBRsYUAz87btI6/1wf4XoVvQ3uRnmQ==}
    engines: {node: '>=18'}

  strict-event-emitter@0.5.1:
    resolution: {integrity: sha512-vMgjE/GGEPEFnhFub6pa4FmJBRBVOLpIII2hvCZ8Kzb7K0hlHo7mQv6xYrBvCL2LtAIBwFUK8wvuJgTVSQ5MFQ==}

  string-argv@0.3.2:
    resolution: {integrity: sha512-aqD2Q0144Z+/RqG52NeHEkZauTAUWJO8c6yTftGJKO3Tja5tUgIfmIl6kExvhtxSDP7fXB6DvzkfMpCd/F3G+Q==}
    engines: {node: '>=0.6.19'}

  string-width@4.2.3:
    resolution: {integrity: sha512-wKyQRQpjJ0sIp62ErSZdGsjMJWsap5oRNihHhu6G7JVO/9jIB6UyevL+tXuOqrng8j/cxKTWyWUwvSTriiZz/g==}
    engines: {node: '>=8'}

  string-width@5.1.2:
    resolution: {integrity: sha512-HnLOCR3vjcY8beoNLtcjZ5/nxn2afmME6lhrDrebokqMap+XbeW8n9TXpPDOqdGK5qcI3oT0GKTW6wC7EMiVqA==}
    engines: {node: '>=12'}

  string-width@7.2.0:
    resolution: {integrity: sha512-tsaTIkKW9b4N+AEj+SVA+WhJzV7/zMhcSu78mLKWSk7cXMOSHsBKFWUs0fWwq8QyK3MgJBQRX6Gbi4kYbdvGkQ==}
    engines: {node: '>=18'}

  stringify-entities@4.0.4:
    resolution: {integrity: sha512-IwfBptatlO+QCJUo19AqvrPNqlVMpW9YEL2LIVY+Rpv2qsjCGxaDLNRgeGsQWJhfItebuJhsGSLjaBbNSQ+ieg==}

  stringify-object@5.0.0:
    resolution: {integrity: sha512-zaJYxz2FtcMb4f+g60KsRNFOpVMUyuJgA51Zi5Z1DOTC3S59+OQiVOzE9GZt0x72uBGWKsQIuBKeF9iusmKFsg==}
    engines: {node: '>=14.16'}

  strip-ansi@6.0.1:
    resolution: {integrity: sha512-Y38VPSHcqkFrCpFnQ9vuSXmquuv5oXOKpGeT6aGrr3o3Gc9AlVa6JBfUSOCnbxGGZF+/0ooI7KrPuUSztUdU5A==}
    engines: {node: '>=8'}

  strip-ansi@7.1.2:
    resolution: {integrity: sha512-gmBGslpoQJtgnMAvOVqGZpEz9dyoKTCzy2nfz/n8aIFhN/jCE/rCmcxabB6jOOHV+0WNnylOxaxBQPSvcWklhA==}
    engines: {node: '>=12'}

  strip-bom@3.0.0:
    resolution: {integrity: sha512-vavAMRXOgBVNF6nyEEmL3DBK19iRpDcoIwW+swQ+CbGiu7lju6t+JklA1MHweoWtadgt4ISVUsXLyDq34ddcwA==}
    engines: {node: '>=4'}

  strip-final-newline@2.0.0:
    resolution: {integrity: sha512-BrpvfNAE3dcvq7ll3xVumzjKjZQ5tI1sEUIKr3Uoks0XUl45St3FlatVqef9prk4jRDzhW6WZg+3bk93y6pLjA==}
    engines: {node: '>=6'}

  strip-final-newline@4.0.0:
    resolution: {integrity: sha512-aulFJcD6YK8V1G7iRB5tigAP4TsHBZZrOV8pjV++zdUwmeV8uzbY7yn6h9MswN62adStNZFuCIx4haBnRuMDaw==}
    engines: {node: '>=18'}

  stubborn-fs@2.0.0:
    resolution: {integrity: sha512-Y0AvSwDw8y+nlSNFXMm2g6L51rBGdAQT20J3YSOqxC53Lo3bjWRtr2BKcfYoAf352WYpsZSTURrA0tqhfgudPA==}

  stubborn-utils@1.0.1:
    resolution: {integrity: sha512-bwtct4FpoH1eYdSMFc84fxnYynWwsy2u0joj94K+6caiPnjZIpwTLHT2u7CFAS0GumaBZVB5Y2GkJ46mJS76qg==}

  style-to-js@1.1.18:
    resolution: {integrity: sha512-JFPn62D4kJaPTnhFUI244MThx+FEGbi+9dw1b9yBBQ+1CZpV7QAT8kUtJ7b7EUNdHajjF/0x8fT+16oLJoojLg==}

  style-to-object@1.0.11:
    resolution: {integrity: sha512-5A560JmXr7wDyGLK12Nq/EYS38VkGlglVzkis1JEdbGWSnbQIEhZzTJhzURXN5/8WwwFCs/f/VVcmkTppbXLow==}

  styled-jsx@5.1.6:
    resolution: {integrity: sha512-qSVyDTeMotdvQYoHWLNGwRFJHC+i+ZvdBRYosOFgC+Wg1vx4frN2/RG/NA7SYqqvKNLf39P2LSRA2pu6n0XYZA==}
    engines: {node: '>= 12.0.0'}
    peerDependencies:
      '@babel/core': '*'
      babel-plugin-macros: '*'
      react: '>= 16.8.0 || 17.x.x || ^18.0.0-0 || ^19.0.0-0'
    peerDependenciesMeta:
      '@babel/core':
        optional: true
      babel-plugin-macros:
        optional: true

  supports-color@7.2.0:
    resolution: {integrity: sha512-qpCAvRl9stuOHveKsn7HncJRvv501qIacKzQlO/+Lwxc9+0q2wLyv4Dfvt80/DPn2pqOBsJdDiogXGR9+OvwRw==}
    engines: {node: '>=8'}

  supports-color@8.1.1:
    resolution: {integrity: sha512-MpUEN2OodtUzxvKQl72cUF7RQ5EiHsGvSsVG0ia9c5RbWGL2CI4C7EpPS8UTBIplnlzZiNuV56w+FuNxy3ty2Q==}
    engines: {node: '>=10'}

  svelte@5.41.4:
    resolution: {integrity: sha512-sBrVmskY0eij5+CSSuMK1kOk1xSiRh0BRTEhUnxnd1x3p42GbQmm4rwq4WMD23rUG3QR53Nfv8kpaER3tV5F4A==}
    engines: {node: '>=18'}

  tagged-tag@1.0.0:
    resolution: {integrity: sha512-yEFYrVhod+hdNyx7g5Bnkkb0G6si8HJurOoOEgC8B/O0uXLHlaey/65KRv6cuWBNhBgHKAROVpc7QyYqE5gFng==}
    engines: {node: '>=20'}

  tailwind-merge@3.3.1:
    resolution: {integrity: sha512-gBXpgUm/3rp1lMZZrM/w7D8GKqshif0zAymAhbCyIt8KMe+0v9DQ7cdYLR4FHH/cKpdTXb+A/tKKU3eolfsI+g==}

  tailwindcss@4.1.16:
    resolution: {integrity: sha512-pONL5awpaQX4LN5eiv7moSiSPd/DLDzKVRJz8Q9PgzmAdd1R4307GQS2ZpfiN7ZmekdQrfhZZiSE5jkLR4WNaA==}

  tapable@2.3.0:
    resolution: {integrity: sha512-g9ljZiwki/LfxmQADO3dEY1CbpmXT5Hm2fJ+QaGKwSXUylMybePR7/67YW7jOrrvjEgL1Fmz5kzyAjWVWLlucg==}
    engines: {node: '>=6'}

  tar@7.5.2:
    resolution: {integrity: sha512-7NyxrTE4Anh8km8iEy7o0QYPs+0JKBTj5ZaqHg6B39erLg0qYXN3BijtShwbsNSvQ+LN75+KV+C4QR/f6Gwnpg==}
    engines: {node: '>=18'}

  term-size@2.2.1:
    resolution: {integrity: sha512-wK0Ri4fOGjv/XPy8SBHZChl8CM7uMc5VML7SqiQ0zG7+J5Vr+RMQDoHa2CNT6KHUnTGIXH34UDMkPzAUyapBZg==}
    engines: {node: '>=8'}

  tiny-invariant@1.3.3:
    resolution: {integrity: sha512-+FbBPE1o9QAYvviau/qC5SE3caw21q3xkvWKBtja5vgqOWIHHJ3ioaq1VPfn/Szqctz2bU/oYeKd9/z5BL+PVg==}

  tinybench@2.9.0:
    resolution: {integrity: sha512-0+DUvqWMValLmha6lr4kD8iAMK1HzV0/aKnCtWb9v9641TnP/MFb7Pc2bxoxQjTXAErryXVgUOfv2YqNllqGeg==}

  tinyexec@0.3.2:
    resolution: {integrity: sha512-KQQR9yN7R5+OSwaK0XQoj22pwHoTlgYqmUscPYoknOoWCWfj/5/ABTMRi69FrKU5ffPVh5QcFikpWJI/P1ocHA==}

  tinyexec@1.0.1:
    resolution: {integrity: sha512-5uC6DDlmeqiOwCPmK9jMSdOuZTh8bU39Ys6yidB+UTt5hfZUPGAypSgFRiEp+jbi9qH40BLDvy85jIU88wKSqw==}

  tinyexec@1.0.2:
    resolution: {integrity: sha512-W/KYk+NFhkmsYpuHq5JykngiOCnxeVL8v8dFnqxSD8qEEdRfXk1SDM6JzNqcERbcGYj9tMrDQBYV9cjgnunFIg==}
    engines: {node: '>=18'}

  tinyglobby@0.2.15:
    resolution: {integrity: sha512-j2Zq4NyQYG5XMST4cbs02Ak8iJUdxRM0XI5QyxXuZOzKOINmWurp3smXu3y5wDcJrptwpSjgXHzIQxR0omXljQ==}
    engines: {node: '>=12.0.0'}

  tinyrainbow@3.0.3:
    resolution: {integrity: sha512-PSkbLUoxOFRzJYjjxHJt9xro7D+iilgMX/C9lawzVuYiIdcihh9DXmVibBe8lmcFrRi/VzlPjBxbN7rH24q8/Q==}
    engines: {node: '>=14.0.0'}

  tldts-core@7.0.17:
    resolution: {integrity: sha512-DieYoGrP78PWKsrXr8MZwtQ7GLCUeLxihtjC1jZsW1DnvSMdKPitJSe8OSYDM2u5H6g3kWJZpePqkp43TfLh0g==}

  tldts@7.0.17:
    resolution: {integrity: sha512-Y1KQBgDd/NUc+LfOtKS6mNsC9CCaH+m2P1RoIZy7RAPo3C3/t8X45+zgut31cRZtZ3xKPjfn3TkGTrctC2TQIQ==}
    hasBin: true

  tmcp@1.16.2:
    resolution: {integrity: sha512-4Q/aenWdWR0CWnmKjAR4Q5H+8+i/UvU5Q4wHRJQ6AfE6Ta0pBTpRn722hAfHYYLKmTV12sGgXfLju8FEjJzagQ==}

  to-regex-range@5.0.1:
    resolution: {integrity: sha512-65P7iz6X5yEr1cwcgvQxbbIw7Uk3gOy5dIdtZ4rDveLqhrdJP+Li/Hx6tyK0NEb+2GCyneCMJiGqrADCSNk8sQ==}
    engines: {node: '>=8.0'}

  toidentifier@1.0.1:
    resolution: {integrity: sha512-o5sSPKEkg/DIQNmH43V0/uerLrpzVedkUh8tGNvaeXpfpuwjKenlSox/2O/BTlZUtEe+JG7s5YhEz608PlAHRA==}
    engines: {node: '>=0.6'}

  tough-cookie@6.0.0:
    resolution: {integrity: sha512-kXuRi1mtaKMrsLUxz3sQYvVl37B0Ns6MzfrtV5DvJceE9bPyspOqk9xxv7XbZWcfLWbFmm997vl83qUWVJA64w==}
    engines: {node: '>=16'}

  tr46@0.0.3:
    resolution: {integrity: sha512-N3WMsuqV66lT30CrXNbEjx4GEwlow3v6rr4mCcv6prnfwhS01rkgyFdjPNBYd9br7LpXV1+Emh01fHnq2Gdgrw==}

  tree-kill@1.2.2:
    resolution: {integrity: sha512-L0Orpi8qGpRG//Nd+H90vFB+3iHnue1zSSGmNOOCh1GLJ7rUKVwV2HvijphGQS2UmhUZewS9VgvxYIdgr+fG1A==}
    hasBin: true

  treeverse@3.0.0:
    resolution: {integrity: sha512-gcANaAnd2QDZFmHFEOF4k7uc1J/6a6z3DJMd/QwEyxLoKGiptJRwid582r7QIsFlFMIZ3SnxfS52S4hm2DHkuQ==}
    engines: {node: ^14.17.0 || ^16.13.0 || >=18.0.0}

  trim-lines@3.0.1:
    resolution: {integrity: sha512-kRj8B+YHZCc9kQYdWfJB2/oUl9rA99qbowYYBtr4ui4mZyAQ2JpvVBd/6U2YloATfqBhBTSMhTpgBHtU0Mf3Rg==}

  trough@2.2.0:
    resolution: {integrity: sha512-tmMpK00BjZiUyVyvrBK7knerNgmgvcV/KLVyuma/SC+TQN167GrMRciANTz09+k3zW8L8t60jWO1GpfkZdjTaw==}

  ts-morph@26.0.0:
    resolution: {integrity: sha512-ztMO++owQnz8c/gIENcM9XfCEzgoGphTv+nKpYNM1bgsdOVC/jRZuEBf6N+mLLDNg68Kl+GgUZfOySaRiG1/Ug==}

  tsconfig-paths@4.2.0:
    resolution: {integrity: sha512-NoZ4roiN7LnbKn9QqE1amc9DJfzvZXxF4xDavcOWt1BPkdx+m+0gJuPM+S0vCe7zTJMYUP0R8pO2XMr+Y8oLIg==}
    engines: {node: '>=6'}

  tsdown@0.15.12:
    resolution: {integrity: sha512-c8VLlQm8/lFrOAg5VMVeN4NAbejZyVQkzd+ErjuaQgJFI/9MhR9ivr0H/CM7UlOF1+ELlF6YaI7sU/4itgGQ8w==}
    engines: {node: '>=20.19.0'}
    hasBin: true
    peerDependencies:
      '@arethetypeswrong/core': ^0.18.1
      publint: ^0.3.0
      typescript: ^5.0.0
      unplugin-lightningcss: ^0.4.0
      unplugin-unused: ^0.5.0
      unrun: ^0.2.1
    peerDependenciesMeta:
      '@arethetypeswrong/core':
        optional: true
      publint:
        optional: true
      typescript:
        optional: true
      unplugin-lightningcss:
        optional: true
      unplugin-unused:
        optional: true
      unrun:
        optional: true

  tslib@2.8.1:
    resolution: {integrity: sha512-oJFu94HQb+KVduSUQL7wnpmqnfmLsOA/nAh6b6EH0wCEoK0/mPeXU6c3wKDV83MkOuHPRHtSXKKU99IBazS/2w==}

  tuf-js@4.0.0:
    resolution: {integrity: sha512-Lq7ieeGvXDXwpoSmOSgLWVdsGGV9J4a77oDTAPe/Ltrqnnm/ETaRlBAQTH5JatEh8KXuE6sddf9qAv1Q2282Hg==}
    engines: {node: ^20.17.0 || >=22.9.0}

  tunnel@0.0.6:
    resolution: {integrity: sha512-1h/Lnq9yajKY2PEbBadPXj3VxsDDu844OnaAo52UVmIzIvwwtBPIuNvkjuzBlTWpfJyUbG3ez0KSBibQkj4ojg==}
    engines: {node: '>=0.6.11 <=0.7.0 || >=0.7.3'}

  tw-animate-css@1.4.0:
    resolution: {integrity: sha512-7bziOlRqH0hJx80h/3mbicLW7o8qLsH5+RaLR2t+OHM3D0JlWGODQKQ4cxbK7WlvmUxpcj6Kgu6EKqjrGFe3QQ==}

  type-detect@4.1.0:
    resolution: {integrity: sha512-Acylog8/luQ8L7il+geoSxhEkazvkslg7PSNKOX59mbB9cOveP5aq9h74Y7YU8yDpJwetzQQrfIwtf4Wp4LKcw==}
    engines: {node: '>=4'}

  type-fest@4.41.0:
    resolution: {integrity: sha512-TeTSQ6H5YHvpqVwBRcnLDCBnDOHWYu7IvGbHT6N8AOymcr9PJGjc1GTtiWZTYg0NCgYwvnYWEkVChQAr9bjfwA==}
    engines: {node: '>=16'}

  type-fest@5.1.0:
    resolution: {integrity: sha512-wQ531tuWvB6oK+pchHIu5lHe5f5wpSCqB8Kf4dWQRbOYc9HTge7JL0G4Qd44bh6QuJCccIzL3bugb8GI0MwHrg==}
    engines: {node: '>=20'}

  type-is@2.0.1:
    resolution: {integrity: sha512-OZs6gsjF4vMp32qrCbiVSkrFmXtG/AZhY3t0iAMrMBiAZyV9oALtXO8hsrHbMXF9x6L3grlFuwW2oAz7cav+Gw==}
    engines: {node: '>= 0.6'}

  typescript@5.6.1-rc:
    resolution: {integrity: sha512-E3b2+1zEFu84jB0YQi9BORDjz9+jGbwwy1Zi3G0LUNw7a7cePUrHMRNy8aPh53nXpkFGVHSxIZo5vKTfYaFiBQ==}
    engines: {node: '>=14.17'}
    hasBin: true

  typescript@5.9.3:
    resolution: {integrity: sha512-jl1vZzPDinLr9eUt3J/t7V6FgNEw9QjvBPdysz9KfQDD41fQrC2Y4vKQdiaUpFT4bXlb1RHhLpp8wtm6M5TgSw==}
    engines: {node: '>=14.17'}
    hasBin: true

  ufo@1.6.1:
    resolution: {integrity: sha512-9a4/uxlTWJ4+a5i0ooc1rU7C7YOw3wT+UGqdeNNHWnOF9qcMBgLRS+4IYUqbczewFx4mLEig6gawh7X6mFlEkA==}

  uint8array-extras@1.5.0:
    resolution: {integrity: sha512-rvKSBiC5zqCCiDZ9kAOszZcDvdAHwwIKJG33Ykj43OKcWsnmcBRL09YTU4nOeHZ8Y2a7l1MgTd08SBe9A8Qj6A==}
    engines: {node: '>=18'}

  unconfig@7.3.3:
    resolution: {integrity: sha512-QCkQoOnJF8L107gxfHL0uavn7WD9b3dpBcFX6HtfQYmjw2YzWxGuFQ0N0J6tE9oguCBJn9KOvfqYDCMPHIZrBA==}

  undici-types@6.21.0:
    resolution: {integrity: sha512-iwDZqg0QAGrg9Rav5H4n0M64c3mkR59cJ6wQp+7C4nI0gsmExaedaYLNO44eT4AtBBwjbTiGPMlt2Md0T9H9JQ==}

  undici-types@7.16.0:
    resolution: {integrity: sha512-Zz+aZWSj8LE6zoxD+xrjh4VfkIG8Ya6LvYkZqtUQGJPZjYl53ypCaUwWqo7eI0x66KBGeRo+mlBEkMSeSZ38Nw==}

  undici@5.29.0:
    resolution: {integrity: sha512-raqeBD6NQK4SkWhQzeYKd1KmIG6dllBOTt55Rmkt4HtI9mwdWtJljnrXjAFUBLTSN67HWrOIZ3EPF4kjUw80Bg==}
    engines: {node: '>=14.0'}

  undici@6.22.0:
    resolution: {integrity: sha512-hU/10obOIu62MGYjdskASR3CUAiYaFTtC9Pa6vHyf//mAipSvSQg6od2CnJswq7fvzNS3zJhxoRkgNVaHurWKw==}
    engines: {node: '>=18.17'}

  unicorn-magic@0.3.0:
    resolution: {integrity: sha512-+QBBXBCvifc56fsbuxZQ6Sic3wqqc3WWaqxs58gvJrcOuN83HGTCwz3oS5phzU9LthRNE9VrJCFCLUgHeeFnfA==}
    engines: {node: '>=18'}

  unified@11.0.5:
    resolution: {integrity: sha512-xKvGhPWw3k84Qjh8bI3ZeJjqnyadK+GEFtazSfZv/rKeTkTjOJho6mFqh2SM96iIcZokxiOpg78GazTSg8+KHA==}

  unique-filename@4.0.0:
    resolution: {integrity: sha512-XSnEewXmQ+veP7xX2dS5Q4yZAvO40cBN2MWkJ7D/6sW4Dg6wYBNwM1Vrnz1FhH5AdeLIlUXRI9e28z1YZi71NQ==}
    engines: {node: ^18.17.0 || >=20.5.0}

  unique-slug@5.0.0:
    resolution: {integrity: sha512-9OdaqO5kwqR+1kVgHAhsp5vPNU0hnxRa26rBFNfNgM7M6pNtgzeBn3s/xbyCQL3dcjzOatcef6UUHpB/6MaETg==}
    engines: {node: ^18.17.0 || >=20.5.0}

  unist-util-is@6.0.1:
    resolution: {integrity: sha512-LsiILbtBETkDz8I9p1dQ0uyRUWuaQzd/cuEeS1hoRSyW5E5XGmTzlwY1OrNzzakGowI9Dr/I8HVaw4hTtnxy8g==}

  unist-util-position-from-estree@2.0.0:
    resolution: {integrity: sha512-KaFVRjoqLyF6YXCbVLNad/eS4+OfPQQn2yOd7zF/h5T/CSL2v8NpN6a5TPvtbXthAGw5nG+PuTtq+DdIZr+cRQ==}

  unist-util-position@5.0.0:
    resolution: {integrity: sha512-fucsC7HjXvkB5R3kTCO7kUjRdrS0BJt3M/FPxmHMBOm8JQi2BsHAHFsy27E0EolP8rp0NzXsJ+jNPyDWvOJZPA==}

  unist-util-remove-position@5.0.0:
    resolution: {integrity: sha512-Hp5Kh3wLxv0PHj9m2yZhhLt58KzPtEYKQQ4yxfYFEO7EvHwzyDYnduhHnY1mDxoqr7VUwVuHXk9RXKIiYS1N8Q==}

  unist-util-stringify-position@4.0.0:
    resolution: {integrity: sha512-0ASV06AAoKCDkS2+xw5RXJywruurpbC4JZSm7nr7MOt1ojAzvyyaO+UxZf18j8FCF6kmzCZKcAgN/yu2gm2XgQ==}

  unist-util-visit-parents@6.0.2:
    resolution: {integrity: sha512-goh1s1TBrqSqukSc8wrjwWhL0hiJxgA8m4kFxGlQ+8FYQ3C/m11FcTs4YYem7V664AhHVvgoQLk890Ssdsr2IQ==}

  unist-util-visit@5.0.0:
    resolution: {integrity: sha512-MR04uvD+07cwl/yhVuVWAtw+3GOR/knlL55Nd/wAdblk27GCVt3lqpTivy/tkJcZoNPzTwS1Y+KMojlLDhoTzg==}

  universal-user-agent@6.0.1:
    resolution: {integrity: sha512-yCzhz6FN2wU1NiiQRogkTQszlQSlpWaw8SvVegAc+bDxbzHgh1vX8uIe8OYyMH6DwH+sdTJsgMl36+mSMdRJIQ==}

  universalify@0.1.2:
    resolution: {integrity: sha512-rBJeI5CXAlmy1pV+617WB9J63U6XcazHHF2f2dbJix4XzpUF0RS3Zbj0FGIOCAva5P/d/GBOYaACQ1w+0azUkg==}
    engines: {node: '>= 4.0.0'}

  universalify@2.0.1:
    resolution: {integrity: sha512-gptHNQghINnc/vTGIk0SOFGFNXw7JVrlRUtConJRlvaw6DuX0wO5Jeko9sWrMBhh+PsYAZ7oXAiOnf/UKogyiw==}
    engines: {node: '>= 10.0.0'}

  unpipe@1.0.0:
    resolution: {integrity: sha512-pjy2bYhSsufwWlKwPc+l3cN7+wuJlK6uz0YdJEOlQDbl6jo/YlPi4mb8agUkVC8BF7V8NuzeyPNqRksA3hztKQ==}
    engines: {node: '>= 0.8'}

  until-async@3.0.2:
    resolution: {integrity: sha512-IiSk4HlzAMqTUseHHe3VhIGyuFmN90zMTpD3Z3y8jeQbzLIq500MVM7Jq2vUAnTKAFPJrqwkzr6PoTcPhGcOiw==}

  update-browserslist-db@1.1.4:
    resolution: {integrity: sha512-q0SPT4xyU84saUX+tomz1WLkxUbuaJnR1xWt17M7fJtEJigJeWUNGUqrauFXsHnqev9y9JTRGwk13tFBuKby4A==}
    hasBin: true
    peerDependencies:
      browserslist: '>= 4.21.0'

  uri-template-matcher@1.1.2:
    resolution: {integrity: sha512-uZc1h12jdO3m/R77SfTEOuo6VbMhgWznaawKpBjRGSJb7i91x5PgI37NQJtG+Cerxkk0yr1pylBY2qG1kQ+aEQ==}

  url-join@5.0.0:
    resolution: {integrity: sha512-n2huDr9h9yzd6exQVnH/jU5mr+Pfx08LRXXZhkLLetAMESRj+anQsTAh940iMrIetKAmry9coFuZQ2jY8/p3WA==}
    engines: {node: ^12.20.0 || ^14.13.1 || >=16.0.0}

  use-callback-ref@1.3.3:
    resolution: {integrity: sha512-jQL3lRnocaFtu3V00JToYz/4QkNWswxijDaCVNZRiRTO3HQDLsdu1ZtmIUvV4yPp+rvWm5j0y0TG/S61cuijTg==}
    engines: {node: '>=10'}
    peerDependencies:
      '@types/react': '*'
      react: ^16.8.0 || ^17.0.0 || ^18.0.0 || ^19.0.0 || ^19.0.0-rc
    peerDependenciesMeta:
      '@types/react':
        optional: true

  use-sidecar@1.1.3:
    resolution: {integrity: sha512-Fedw0aZvkhynoPYlA5WXrMCAMm+nSWdZt6lzJQ7Ok8S6Q+VsHmHpRWndVRJ8Be0ZbkfPc5LRYH+5XrzXcEeLRQ==}
    engines: {node: '>=10'}
    peerDependencies:
      '@types/react': '*'
      react: ^16.8.0 || ^17.0.0 || ^18.0.0 || ^19.0.0 || ^19.0.0-rc
    peerDependenciesMeta:
      '@types/react':
        optional: true

  util-deprecate@1.0.2:
    resolution: {integrity: sha512-EPD5q1uXyFxJpCrLnCc1nHnq3gOa6DZBocAIiI2TaSCA7VCJ1UJDMagCzIkXNsUYfD1daK//LTEQ8xiIbrHtcw==}

  valibot@1.1.0:
    resolution: {integrity: sha512-Nk8lX30Qhu+9txPYTwM0cFlWLdPFsFr6LblzqIySfbZph9+BFsAHsNvHOymEviUepeIW6KFHzpX8TKhbptBXXw==}
    peerDependencies:
      typescript: '>=5'
    peerDependenciesMeta:
      typescript:
        optional: true

  validate-npm-package-license@3.0.4:
    resolution: {integrity: sha512-DpKm2Ui/xN7/HQKCtpZxoRWBhZ9Z0kqtygG8XCgNQ8ZlDnxuQmWhj566j8fN4Cu3/JmbhsDo7fcAJq4s9h27Ew==}

  validate-npm-package-name@5.0.1:
    resolution: {integrity: sha512-OljLrQ9SQdOUqTaQxqL5dEfZWrXExyyWsozYlAWFawPVNuD83igl7uJD2RTkNMbniIYgt8l81eCJGIdQF7avLQ==}
    engines: {node: ^14.17.0 || ^16.13.0 || >=18.0.0}

  validate-npm-package-name@6.0.2:
    resolution: {integrity: sha512-IUoow1YUtvoBBC06dXs8bR8B9vuA3aJfmQNKMoaPG/OFsPmoQvw8xh+6Ye25Gx9DQhoEom3Pcu9MKHerm/NpUQ==}
    engines: {node: ^18.17.0 || >=20.5.0}

  vary@1.1.2:
    resolution: {integrity: sha512-BNGbWLfd0eUPabhkXUVm0j8uuvREyTh5ovRa/dyow/BqAbZJyC+5fU+IzQOzmAKzYqYRAISoRhdQr3eIZ/PXqg==}
    engines: {node: '>= 0.8'}

  vfile-message@4.0.3:
    resolution: {integrity: sha512-QTHzsGd1EhbZs4AsQ20JX1rC3cOlt/IWJruk893DfLRr57lcnOeMaWG4K0JrRta4mIJZKth2Au3mM3u03/JWKw==}

  vfile@6.0.3:
    resolution: {integrity: sha512-KzIbH/9tXat2u30jf+smMwFCsno4wHVdNmzFyL+T/L3UGqqk6JKfVqOFOZEpZSHADH1k40ab6NUIXZq422ov3Q==}

  vite@7.2.0:
    resolution: {integrity: sha512-C/Naxf8H0pBx1PA4BdpT+c/5wdqI9ILMdwjSMILw7tVIh3JsxzZqdeTLmmdaoh5MYUEOyBnM9K3o0DzoZ/fe+w==}
    engines: {node: ^20.19.0 || >=22.12.0}
    hasBin: true
    peerDependencies:
      '@types/node': ^20.19.0 || >=22.12.0
      jiti: '>=1.21.0'
      less: ^4.0.0
      lightningcss: ^1.21.0
      sass: ^1.70.0
      sass-embedded: ^1.70.0
      stylus: '>=0.54.8'
      sugarss: ^5.0.0
      terser: ^5.16.0
      tsx: ^4.8.1
      yaml: ^2.4.2
    peerDependenciesMeta:
      '@types/node':
        optional: true
      jiti:
        optional: true
      less:
        optional: true
      lightningcss:
        optional: true
      sass:
        optional: true
      sass-embedded:
        optional: true
      stylus:
        optional: true
      sugarss:
        optional: true
      terser:
        optional: true
      tsx:
        optional: true
      yaml:
        optional: true

  vitest@4.0.7:
    resolution: {integrity: sha512-xQroKAadK503CrmbzCISvQUjeuvEZzv6U0wlnlVFOi5i3gnzfH4onyQ29f3lzpe0FresAiTAd3aqK0Bi/jLI8w==}
    engines: {node: ^20.0.0 || ^22.0.0 || >=24.0.0}
    hasBin: true
    peerDependencies:
      '@edge-runtime/vm': '*'
      '@types/debug': ^4.1.12
      '@types/node': ^20.0.0 || ^22.0.0 || >=24.0.0
      '@vitest/browser-playwright': 4.0.7
      '@vitest/browser-preview': 4.0.7
      '@vitest/browser-webdriverio': 4.0.7
      '@vitest/ui': 4.0.7
      happy-dom: '*'
      jsdom: '*'
    peerDependenciesMeta:
      '@edge-runtime/vm':
        optional: true
      '@types/debug':
        optional: true
      '@types/node':
        optional: true
      '@vitest/browser-playwright':
        optional: true
      '@vitest/browser-preview':
        optional: true
      '@vitest/browser-webdriverio':
        optional: true
      '@vitest/ui':
        optional: true
      happy-dom:
        optional: true
      jsdom:
        optional: true

  vue@3.5.22:
    resolution: {integrity: sha512-toaZjQ3a/G/mYaLSbV+QsQhIdMo9x5rrqIpYRObsJ6T/J+RyCSFwN2LHNVH9v8uIcljDNa3QzPVdv3Y6b9hAJQ==}
    peerDependencies:
      typescript: '*'
    peerDependenciesMeta:
      typescript:
        optional: true

  wait-on@9.0.1:
    resolution: {integrity: sha512-noeCAI+XbqWMXY23sKril0BSURhuLYarkVXwJv1uUWwoojZJE7pmX3vJ7kh7SZaNgPGzfsCSQIZM/AGvu0Q9pA==}
    engines: {node: '>=20.0.0'}
    hasBin: true

  walk-up-path@4.0.0:
    resolution: {integrity: sha512-3hu+tD8YzSLGuFYtPRb48vdhKMi0KQV5sn+uWr8+7dMEq/2G/dtLrdDinkLjqq5TIbIBjYJ4Ax/n3YiaW7QM8A==}
    engines: {node: 20 || >=22}

  web-streams-polyfill@3.3.3:
    resolution: {integrity: sha512-d2JWLCivmZYTSIoge9MsgFCZrt571BikcWGYkjC1khllbTeDlGqZ2D8vD8E/lJa8WGWbb7Plm8/XJYV7IJHZZw==}
    engines: {node: '>= 8'}

  webidl-conversions@3.0.1:
    resolution: {integrity: sha512-2JAn3z8AR6rjK8Sm8orRC0h/bcl/DqL7tRPdGZ4I1CjdF+EaMLmYxBHyXuKL849eucPFhvBoxMsflfOb8kxaeQ==}

  whatwg-url@5.0.0:
    resolution: {integrity: sha512-saE57nupxk6v3HY35+jzBwYa0rKSy0XR8JSxZPwgLr7ys0IBzhGviA1/TUGJLmSVqs8pb9AnvICXEuOHLprYTw==}

  when-exit@2.1.5:
    resolution: {integrity: sha512-VGkKJ564kzt6Ms1dbgPP/yuIoQCrsFAnRbptpC5wOEsDaNsbCB2bnfnaA8i/vRs5tjUSEOtIuvl9/MyVsvQZCg==}

  which@2.0.2:
    resolution: {integrity: sha512-BLI3Tl1TW3Pvl70l3yq3Y64i+awpwXqsGBYWkkqMtnbXgrMD+yj7rhW0kuEDxzJaYXGjEW5ogapKNMEKNMjibA==}
    engines: {node: '>= 8'}
    hasBin: true

  which@4.0.0:
    resolution: {integrity: sha512-GlaYyEb07DPxYCKhKzplCWBJtvxZcZMrL+4UkrTSJHHPyZU4mYYTv3qaOe77H7EODLSSopAUFAc6W8U4yqvscg==}
    engines: {node: ^16.13.0 || >=18.0.0}
    hasBin: true

  which@5.0.0:
    resolution: {integrity: sha512-JEdGzHwwkrbWoGOlIHqQ5gtprKGOenpDHpxE9zVR1bWbOtYRyPPHMe9FaP6x61CmNaTThSkb0DAJte5jD+DmzQ==}
    engines: {node: ^18.17.0 || >=20.5.0}
    hasBin: true

  why-is-node-running@2.3.0:
    resolution: {integrity: sha512-hUrmaWBdVDcxvYqnyh09zunKzROWjbZTiNy8dBEjkS7ehEDQibXJ7XvlmtbwuTclUiIyN+CyXQD4Vmko8fNm8w==}
    engines: {node: '>=8'}
    hasBin: true

  wrap-ansi@6.2.0:
    resolution: {integrity: sha512-r6lPcBGxZXlIcymEu7InxDMhdW0KDxpLgoFLcguasxCaJ/SOIZwINatK9KY/tf+ZrlywOKU0UDj3ATXUBfxJXA==}
    engines: {node: '>=8'}

  wrap-ansi@7.0.0:
    resolution: {integrity: sha512-YVGIj2kamLSTxw6NsZjoBxfSwsn0ycdesmc4p+Q21c5zPuZ1pl+NfxVdxPtdHvmNVOQ6XSYG4AUtyt/Fi7D16Q==}
    engines: {node: '>=10'}

  wrap-ansi@8.1.0:
    resolution: {integrity: sha512-si7QWI6zUMq56bESFvagtmzMdGOtoxfR+Sez11Mobfc7tm+VkUckk9bW2UeffTGVUbOksxmSw0AA2gs8g71NCQ==}
    engines: {node: '>=12'}

  wrappy@1.0.2:
    resolution: {integrity: sha512-l4Sp/DRseor9wL6EvV2+TuQn63dMkPjZ/sp9XkghTEbV9KlPS1xUsZ3u7/IQO4wxtcFB4bgpQPRcR3QCvezPcQ==}

  write-file-atomic@6.0.0:
    resolution: {integrity: sha512-GmqrO8WJ1NuzJ2DrziEI2o57jKAVIQNf8a18W3nCYU3H7PNWqCCVTeH6/NQE93CIllIgQS98rrmVkYgTX9fFJQ==}
    engines: {node: ^18.17.0 || >=20.5.0}

  y18n@5.0.8:
    resolution: {integrity: sha512-0pfFzegeDWJHJIAmTLRP2DwHjdF5s7jo9tuztdQxAhINCdvS+3nGINqPd00AphqJR/0LhANUS6/+7SCb98YOfA==}
    engines: {node: '>=10'}

  yallist@3.1.1:
    resolution: {integrity: sha512-a4UGQaWPH59mOXUYnAG2ewncQS4i4F43Tv3JoAM+s2VDAmS9NsK8GpDMLrCHPksFT7h3K6TOoUNn2pb7RoXx4g==}

  yallist@4.0.0:
    resolution: {integrity: sha512-3wdGidZyq5PB084XLES5TpOSRA3wjXAlIWMhum2kRcv/41Sn2emQ0dycQW4uZXLejwKvg6EsvbdlVL+FYEct7A==}

  yallist@5.0.0:
    resolution: {integrity: sha512-YgvUTfwqyc7UXVMrB+SImsVYSmTS8X/tSrtdNZMImM+n7+QTriRXyXim0mBrTXNeqzVF0KWGgHPeiyViFFrNDw==}
    engines: {node: '>=18'}

  yargs-parser@21.1.1:
    resolution: {integrity: sha512-tVpsJW7DdjecAiFpbIB1e3qxIQsE6NoPc5/eTdrbbIC4h0LVsWhnoa3g+m2HclBIujHzsxZ4VJVA+GUuc2/LBw==}
    engines: {node: '>=12'}

  yargs@17.7.2:
    resolution: {integrity: sha512-7dSzzRQ++CKnNI/krKnYRV7JKKPUXMEh61soaHKg9mrWEhzFWhFnxPxGl+69cD1Ou63C13NUPCnmIcrvqCuM6w==}
    engines: {node: '>=12'}

  yoctocolors-cjs@2.1.3:
    resolution: {integrity: sha512-U/PBtDf35ff0D8X8D0jfdzHYEPFxAI7jJlxZXwCSez5M3190m+QobIfh+sWDWSHMCWWJN2AWamkegn6vr6YBTw==}
    engines: {node: '>=18'}

  yoctocolors@2.1.2:
    resolution: {integrity: sha512-CzhO+pFNo8ajLM2d2IW/R93ipy99LWjtwblvC1RsoSUMZgyLbYFr221TnSNT7GjGdYui6P459mw9JH/g/zW2ug==}
    engines: {node: '>=18'}

  zimmerframe@1.1.4:
    resolution: {integrity: sha512-B58NGBEoc8Y9MWWCQGl/gq9xBCe4IiKM0a2x7GZdQKOW5Exr8S1W24J6OgM1njK8xCRGvAJIL/MxXHf6SkmQKQ==}

  zod-package-json@1.2.0:
    resolution: {integrity: sha512-tamtgPM3MkP+obfO2dLr/G+nYoYkpJKmuHdYEy6IXRKfLybruoJ5NUj0lM0LxwOpC9PpoGLbll1ecoeyj43Wsg==}
    engines: {node: '>=20'}

  zod-to-json-schema@3.24.6:
    resolution: {integrity: sha512-h/z3PKvcTcTetyjl1fkj79MHNEjm+HpD6NXheWjzOekY7kV+lwDYnHw+ivHkijnCSMz1yJaWBD9vu/Fcmk+vEg==}
    peerDependencies:
      zod: ^3.24.1

  zod@3.25.76:
    resolution: {integrity: sha512-gzUt/qt81nXsFGKIFcC3YnfEAx5NkunCfnDlvuBSSFS02bcXu4Lmea0AFIUwbLWxWPx3d9p8S5QoaujKcNQxcQ==}

  zod@4.1.12:
    resolution: {integrity: sha512-JInaHOamG8pt5+Ey8kGmdcAcg3OL9reK8ltczgHTAwNhMys/6ThXHityHxVV2p3fkw/c+MAvBHFVYHFZDmjMCQ==}

  zwitch@2.0.4:
    resolution: {integrity: sha512-bXE4cR/kVZhKZX/RjPEflHaKVhUVl85noU3v6b8apfQEc1x4A+zBxjZ4lN8LqGd6WZ3dl98pY4o717VFmoPp+A==}

snapshots:

  '@actions/core@1.11.1':
    dependencies:
      '@actions/exec': 1.1.1
      '@actions/http-client': 2.2.3

  '@actions/exec@1.1.1':
    dependencies:
      '@actions/io': 1.1.3

  '@actions/http-client@2.2.3':
    dependencies:
      tunnel: 0.0.6
      undici: 5.29.0

  '@actions/io@1.1.3': {}

  '@alloc/quick-lru@5.2.0': {}

  '@andrewbranch/untar.js@1.0.3':
    optional: true

  '@antfu/ni@25.0.0':
    dependencies:
      ansis: 4.2.0
      fzf: 0.5.2
      package-manager-detector: 1.5.0
      tinyexec: 1.0.2

  '@arethetypeswrong/core@0.18.2':
    dependencies:
      '@andrewbranch/untar.js': 1.0.3
      '@loaderkit/resolve': 1.0.4
      cjs-module-lexer: 1.4.3
      fflate: 0.8.2
      lru-cache: 11.2.2
      semver: 7.7.3
      typescript: 5.6.1-rc
      validate-npm-package-name: 5.0.1
    optional: true

  '@babel/code-frame@7.27.1':
    dependencies:
      '@babel/helper-validator-identifier': 7.28.5
      js-tokens: 4.0.0
      picocolors: 1.1.1

  '@babel/compat-data@7.28.5': {}

  '@babel/core@7.28.5':
    dependencies:
      '@babel/code-frame': 7.27.1
      '@babel/generator': 7.28.5
      '@babel/helper-compilation-targets': 7.27.2
      '@babel/helper-module-transforms': 7.28.3(@babel/core@7.28.5)
      '@babel/helpers': 7.28.4
      '@babel/parser': 7.28.5
      '@babel/template': 7.27.2
      '@babel/traverse': 7.28.5
      '@babel/types': 7.28.5
      '@jridgewell/remapping': 2.3.5
      convert-source-map: 2.0.0
      debug: 4.4.3
      gensync: 1.0.0-beta.2
      json5: 2.2.3
      semver: 6.3.1
    transitivePeerDependencies:
      - supports-color

  '@babel/generator@7.28.5':
    dependencies:
      '@babel/parser': 7.28.5
      '@babel/types': 7.28.5
      '@jridgewell/gen-mapping': 0.3.13
      '@jridgewell/trace-mapping': 0.3.31
      jsesc: 3.1.0

  '@babel/helper-annotate-as-pure@7.27.3':
    dependencies:
      '@babel/types': 7.28.5

  '@babel/helper-compilation-targets@7.27.2':
    dependencies:
      '@babel/compat-data': 7.28.5
      '@babel/helper-validator-option': 7.27.1
      browserslist: 4.27.0
      lru-cache: 5.1.1
      semver: 6.3.1

  '@babel/helper-create-class-features-plugin@7.28.5(@babel/core@7.28.5)':
    dependencies:
      '@babel/core': 7.28.5
      '@babel/helper-annotate-as-pure': 7.27.3
      '@babel/helper-member-expression-to-functions': 7.28.5
      '@babel/helper-optimise-call-expression': 7.27.1
      '@babel/helper-replace-supers': 7.27.1(@babel/core@7.28.5)
      '@babel/helper-skip-transparent-expression-wrappers': 7.27.1
      '@babel/traverse': 7.28.5
      semver: 6.3.1
    transitivePeerDependencies:
      - supports-color

  '@babel/helper-globals@7.28.0': {}

  '@babel/helper-member-expression-to-functions@7.28.5':
    dependencies:
      '@babel/traverse': 7.28.5
      '@babel/types': 7.28.5
    transitivePeerDependencies:
      - supports-color

  '@babel/helper-module-imports@7.27.1':
    dependencies:
      '@babel/traverse': 7.28.5
      '@babel/types': 7.28.5
    transitivePeerDependencies:
      - supports-color

  '@babel/helper-module-transforms@7.28.3(@babel/core@7.28.5)':
    dependencies:
      '@babel/core': 7.28.5
      '@babel/helper-module-imports': 7.27.1
      '@babel/helper-validator-identifier': 7.28.5
      '@babel/traverse': 7.28.5
    transitivePeerDependencies:
      - supports-color

  '@babel/helper-optimise-call-expression@7.27.1':
    dependencies:
      '@babel/types': 7.28.5

  '@babel/helper-plugin-utils@7.27.1': {}

  '@babel/helper-replace-supers@7.27.1(@babel/core@7.28.5)':
    dependencies:
      '@babel/core': 7.28.5
      '@babel/helper-member-expression-to-functions': 7.28.5
      '@babel/helper-optimise-call-expression': 7.27.1
      '@babel/traverse': 7.28.5
    transitivePeerDependencies:
      - supports-color

  '@babel/helper-skip-transparent-expression-wrappers@7.27.1':
    dependencies:
      '@babel/traverse': 7.28.5
      '@babel/types': 7.28.5
    transitivePeerDependencies:
      - supports-color

  '@babel/helper-string-parser@7.27.1': {}

  '@babel/helper-validator-identifier@7.27.1': {}

  '@babel/helper-validator-identifier@7.28.5': {}

  '@babel/helper-validator-option@7.27.1': {}

  '@babel/helpers@7.28.4':
    dependencies:
      '@babel/template': 7.27.2
      '@babel/types': 7.28.5

  '@babel/parser@7.28.4':
    dependencies:
      '@babel/types': 7.28.4

  '@babel/parser@7.28.5':
    dependencies:
      '@babel/types': 7.28.5

  '@babel/plugin-syntax-jsx@7.27.1(@babel/core@7.28.5)':
    dependencies:
      '@babel/core': 7.28.5
      '@babel/helper-plugin-utils': 7.27.1

  '@babel/plugin-syntax-typescript@7.27.1(@babel/core@7.28.5)':
    dependencies:
      '@babel/core': 7.28.5
      '@babel/helper-plugin-utils': 7.27.1

  '@babel/plugin-transform-modules-commonjs@7.27.1(@babel/core@7.28.5)':
    dependencies:
      '@babel/core': 7.28.5
      '@babel/helper-module-transforms': 7.28.3(@babel/core@7.28.5)
      '@babel/helper-plugin-utils': 7.27.1
    transitivePeerDependencies:
      - supports-color

  '@babel/plugin-transform-typescript@7.28.5(@babel/core@7.28.5)':
    dependencies:
      '@babel/core': 7.28.5
      '@babel/helper-annotate-as-pure': 7.27.3
      '@babel/helper-create-class-features-plugin': 7.28.5(@babel/core@7.28.5)
      '@babel/helper-plugin-utils': 7.27.1
      '@babel/helper-skip-transparent-expression-wrappers': 7.27.1
      '@babel/plugin-syntax-typescript': 7.27.1(@babel/core@7.28.5)
    transitivePeerDependencies:
      - supports-color

  '@babel/preset-typescript@7.28.5(@babel/core@7.28.5)':
    dependencies:
      '@babel/core': 7.28.5
      '@babel/helper-plugin-utils': 7.27.1
      '@babel/helper-validator-option': 7.27.1
      '@babel/plugin-syntax-jsx': 7.27.1(@babel/core@7.28.5)
      '@babel/plugin-transform-modules-commonjs': 7.27.1(@babel/core@7.28.5)
      '@babel/plugin-transform-typescript': 7.28.5(@babel/core@7.28.5)
    transitivePeerDependencies:
      - supports-color

  '@babel/runtime@7.28.4': {}

  '@babel/template@7.27.2':
    dependencies:
      '@babel/code-frame': 7.27.1
      '@babel/parser': 7.28.5
      '@babel/types': 7.28.5

  '@babel/traverse@7.28.5':
    dependencies:
      '@babel/code-frame': 7.27.1
      '@babel/generator': 7.28.5
      '@babel/helper-globals': 7.28.0
      '@babel/parser': 7.28.5
      '@babel/template': 7.27.2
      '@babel/types': 7.28.5
      debug: 4.4.3
    transitivePeerDependencies:
      - supports-color

  '@babel/types@7.28.4':
    dependencies:
      '@babel/helper-string-parser': 7.27.1
      '@babel/helper-validator-identifier': 7.27.1

  '@babel/types@7.28.5':
    dependencies:
      '@babel/helper-string-parser': 7.27.1
      '@babel/helper-validator-identifier': 7.28.5

  '@biomejs/biome@2.3.0':
    optionalDependencies:
      '@biomejs/cli-darwin-arm64': 2.3.0
      '@biomejs/cli-darwin-x64': 2.3.0
      '@biomejs/cli-linux-arm64': 2.3.0
      '@biomejs/cli-linux-arm64-musl': 2.3.0
      '@biomejs/cli-linux-x64': 2.3.0
      '@biomejs/cli-linux-x64-musl': 2.3.0
      '@biomejs/cli-win32-arm64': 2.3.0
      '@biomejs/cli-win32-x64': 2.3.0

  '@biomejs/cli-darwin-arm64@2.3.0':
    optional: true

  '@biomejs/cli-darwin-x64@2.3.0':
    optional: true

  '@biomejs/cli-linux-arm64-musl@2.3.0':
    optional: true

  '@biomejs/cli-linux-arm64@2.3.0':
    optional: true

  '@biomejs/cli-linux-x64-musl@2.3.0':
    optional: true

  '@biomejs/cli-linux-x64@2.3.0':
    optional: true

  '@biomejs/cli-win32-arm64@2.3.0':
    optional: true

  '@biomejs/cli-win32-x64@2.3.0':
    optional: true

  '@biomejs/js-api@4.0.0(@biomejs/wasm-nodejs@2.3.4)':
    optionalDependencies:
      '@biomejs/wasm-nodejs': 2.3.4

  '@biomejs/wasm-nodejs@2.3.4': {}

  '@braidai/lang@1.1.2':
    optional: true

  '@changesets/apply-release-plan@7.0.13':
    dependencies:
      '@changesets/config': 3.1.1
      '@changesets/get-version-range-type': 0.4.0
      '@changesets/git': 3.0.4
      '@changesets/should-skip-package': 0.1.2
      '@changesets/types': 6.1.0
      '@manypkg/get-packages': 1.1.3
      detect-indent: 6.1.0
      fs-extra: 7.0.1
      lodash.startcase: 4.4.0
      outdent: 0.5.0
      prettier: 2.8.8
      resolve-from: 5.0.0
      semver: 7.7.3

  '@changesets/assemble-release-plan@6.0.9':
    dependencies:
      '@changesets/errors': 0.2.0
      '@changesets/get-dependents-graph': 2.1.3
      '@changesets/should-skip-package': 0.1.2
      '@changesets/types': 6.1.0
      '@manypkg/get-packages': 1.1.3
      semver: 7.7.3

  '@changesets/changelog-git@0.2.1':
    dependencies:
      '@changesets/types': 6.1.0

  '@changesets/cli@2.29.7(@types/node@24.10.0)':
    dependencies:
      '@changesets/apply-release-plan': 7.0.13
      '@changesets/assemble-release-plan': 6.0.9
      '@changesets/changelog-git': 0.2.1
      '@changesets/config': 3.1.1
      '@changesets/errors': 0.2.0
      '@changesets/get-dependents-graph': 2.1.3
      '@changesets/get-release-plan': 4.0.13
      '@changesets/git': 3.0.4
      '@changesets/logger': 0.1.1
      '@changesets/pre': 2.0.2
      '@changesets/read': 0.6.5
      '@changesets/should-skip-package': 0.1.2
      '@changesets/types': 6.1.0
      '@changesets/write': 0.4.0
      '@inquirer/external-editor': 1.0.2(@types/node@24.10.0)
      '@manypkg/get-packages': 1.1.3
      ansi-colors: 4.1.3
      ci-info: 3.9.0
      enquirer: 2.4.1
      fs-extra: 7.0.1
      mri: 1.2.0
      p-limit: 2.3.0
      package-manager-detector: 0.2.11
      picocolors: 1.1.1
      resolve-from: 5.0.0
      semver: 7.7.3
      spawndamnit: 3.0.1
      term-size: 2.2.1
    transitivePeerDependencies:
      - '@types/node'

  '@changesets/config@3.1.1':
    dependencies:
      '@changesets/errors': 0.2.0
      '@changesets/get-dependents-graph': 2.1.3
      '@changesets/logger': 0.1.1
      '@changesets/types': 6.1.0
      '@manypkg/get-packages': 1.1.3
      fs-extra: 7.0.1
      micromatch: 4.0.8

  '@changesets/errors@0.2.0':
    dependencies:
      extendable-error: 0.1.7

  '@changesets/get-dependents-graph@2.1.3':
    dependencies:
      '@changesets/types': 6.1.0
      '@manypkg/get-packages': 1.1.3
      picocolors: 1.1.1
      semver: 7.7.3

  '@changesets/get-github-info@0.6.0(encoding@0.1.13)':
    dependencies:
      dataloader: 1.4.0
      node-fetch: 2.7.0(encoding@0.1.13)
    transitivePeerDependencies:
      - encoding

  '@changesets/get-release-plan@4.0.13':
    dependencies:
      '@changesets/assemble-release-plan': 6.0.9
      '@changesets/config': 3.1.1
      '@changesets/pre': 2.0.2
      '@changesets/read': 0.6.5
      '@changesets/types': 6.1.0
      '@manypkg/get-packages': 1.1.3

  '@changesets/get-version-range-type@0.4.0': {}

  '@changesets/git@3.0.4':
    dependencies:
      '@changesets/errors': 0.2.0
      '@manypkg/get-packages': 1.1.3
      is-subdir: 1.2.0
      micromatch: 4.0.8
      spawndamnit: 3.0.1

  '@changesets/logger@0.1.1':
    dependencies:
      picocolors: 1.1.1

  '@changesets/parse@0.4.1':
    dependencies:
      '@changesets/types': 6.1.0
      js-yaml: 3.14.1

  '@changesets/pre@2.0.2':
    dependencies:
      '@changesets/errors': 0.2.0
      '@changesets/types': 6.1.0
      '@manypkg/get-packages': 1.1.3
      fs-extra: 7.0.1

  '@changesets/read@0.6.5':
    dependencies:
      '@changesets/git': 3.0.4
      '@changesets/logger': 0.1.1
      '@changesets/parse': 0.4.1
      '@changesets/types': 6.1.0
      fs-extra: 7.0.1
      p-filter: 2.1.0
      picocolors: 1.1.1

  '@changesets/should-skip-package@0.1.2':
    dependencies:
      '@changesets/types': 6.1.0
      '@manypkg/get-packages': 1.1.3

  '@changesets/types@4.1.0': {}

  '@changesets/types@6.1.0': {}

  '@changesets/write@0.4.0':
    dependencies:
      '@changesets/types': 6.1.0
      fs-extra: 7.0.1
      human-id: 4.1.2
      prettier: 2.8.8

  '@clack/core@1.0.0-alpha.6':
    dependencies:
      picocolors: 1.1.1
      sisteransi: 1.0.5

  '@clack/prompts@1.0.0-alpha.6':
    dependencies:
      '@clack/core': 1.0.0-alpha.6
      picocolors: 1.1.1
      sisteransi: 1.0.5

  '@dotenvx/dotenvx@1.51.1':
    dependencies:
      commander: 11.1.0
      dotenv: 17.2.3
      eciesjs: 0.4.16
      execa: 5.1.1
      fdir: 6.5.0(picomatch@4.0.3)
      ignore: 5.3.2
      object-treeify: 1.1.33
      picomatch: 4.0.3
      which: 4.0.0

  '@ecies/ciphers@0.2.5(@noble/ciphers@1.3.0)':
    dependencies:
      '@noble/ciphers': 1.3.0

  '@emnapi/core@1.6.0':
    dependencies:
      '@emnapi/wasi-threads': 1.1.0
      tslib: 2.8.1
    optional: true

  '@emnapi/runtime@1.6.0':
    dependencies:
      tslib: 2.8.1
    optional: true

  '@emnapi/wasi-threads@1.1.0':
    dependencies:
      tslib: 2.8.1
    optional: true

  '@esbuild/aix-ppc64@0.25.12':
    optional: true

  '@esbuild/android-arm64@0.25.12':
    optional: true

  '@esbuild/android-arm@0.25.12':
    optional: true

  '@esbuild/android-x64@0.25.12':
    optional: true

  '@esbuild/darwin-arm64@0.25.12':
    optional: true

  '@esbuild/darwin-x64@0.25.12':
    optional: true

  '@esbuild/freebsd-arm64@0.25.12':
    optional: true

  '@esbuild/freebsd-x64@0.25.12':
    optional: true

  '@esbuild/linux-arm64@0.25.12':
    optional: true

  '@esbuild/linux-arm@0.25.12':
    optional: true

  '@esbuild/linux-ia32@0.25.12':
    optional: true

  '@esbuild/linux-loong64@0.25.12':
    optional: true

  '@esbuild/linux-mips64el@0.25.12':
    optional: true

  '@esbuild/linux-ppc64@0.25.12':
    optional: true

  '@esbuild/linux-riscv64@0.25.12':
    optional: true

  '@esbuild/linux-s390x@0.25.12':
    optional: true

  '@esbuild/linux-x64@0.25.12':
    optional: true

  '@esbuild/netbsd-arm64@0.25.12':
    optional: true

  '@esbuild/netbsd-x64@0.25.12':
    optional: true

  '@esbuild/openbsd-arm64@0.25.12':
    optional: true

  '@esbuild/openbsd-x64@0.25.12':
    optional: true

  '@esbuild/openharmony-arm64@0.25.12':
    optional: true

  '@esbuild/sunos-x64@0.25.12':
    optional: true

  '@esbuild/win32-arm64@0.25.12':
    optional: true

  '@esbuild/win32-ia32@0.25.12':
    optional: true

  '@esbuild/win32-x64@0.25.12':
    optional: true

  '@fastify/busboy@2.1.1': {}

  '@floating-ui/core@1.7.3':
    dependencies:
      '@floating-ui/utils': 0.2.10

  '@floating-ui/dom@1.7.4':
    dependencies:
      '@floating-ui/core': 1.7.3
      '@floating-ui/utils': 0.2.10

  '@floating-ui/react-dom@2.1.6(react-dom@19.2.0(react@19.2.0))(react@19.2.0)':
    dependencies:
      '@floating-ui/dom': 1.7.4
      react: 19.2.0
      react-dom: 19.2.0(react@19.2.0)

  '@floating-ui/utils@0.2.10': {}

  '@formatjs/intl-localematcher@0.6.2':
    dependencies:
      tslib: 2.8.1

  '@hapi/address@5.1.1':
    dependencies:
      '@hapi/hoek': 11.0.7

  '@hapi/formula@3.0.2': {}

  '@hapi/hoek@11.0.7': {}

  '@hapi/pinpoint@2.0.1': {}

  '@hapi/tlds@1.1.4': {}

  '@hapi/topo@6.0.2':
    dependencies:
      '@hapi/hoek': 11.0.7

  '@img/colour@1.0.0':
    optional: true

  '@img/sharp-darwin-arm64@0.34.4':
    optionalDependencies:
      '@img/sharp-libvips-darwin-arm64': 1.2.3
    optional: true

  '@img/sharp-darwin-x64@0.34.4':
    optionalDependencies:
      '@img/sharp-libvips-darwin-x64': 1.2.3
    optional: true

  '@img/sharp-libvips-darwin-arm64@1.2.3':
    optional: true

  '@img/sharp-libvips-darwin-x64@1.2.3':
    optional: true

  '@img/sharp-libvips-linux-arm64@1.2.3':
    optional: true

  '@img/sharp-libvips-linux-arm@1.2.3':
    optional: true

  '@img/sharp-libvips-linux-ppc64@1.2.3':
    optional: true

  '@img/sharp-libvips-linux-s390x@1.2.3':
    optional: true

  '@img/sharp-libvips-linux-x64@1.2.3':
    optional: true

  '@img/sharp-libvips-linuxmusl-arm64@1.2.3':
    optional: true

  '@img/sharp-libvips-linuxmusl-x64@1.2.3':
    optional: true

  '@img/sharp-linux-arm64@0.34.4':
    optionalDependencies:
      '@img/sharp-libvips-linux-arm64': 1.2.3
    optional: true

  '@img/sharp-linux-arm@0.34.4':
    optionalDependencies:
      '@img/sharp-libvips-linux-arm': 1.2.3
    optional: true

  '@img/sharp-linux-ppc64@0.34.4':
    optionalDependencies:
      '@img/sharp-libvips-linux-ppc64': 1.2.3
    optional: true

  '@img/sharp-linux-s390x@0.34.4':
    optionalDependencies:
      '@img/sharp-libvips-linux-s390x': 1.2.3
    optional: true

  '@img/sharp-linux-x64@0.34.4':
    optionalDependencies:
      '@img/sharp-libvips-linux-x64': 1.2.3
    optional: true

  '@img/sharp-linuxmusl-arm64@0.34.4':
    optionalDependencies:
      '@img/sharp-libvips-linuxmusl-arm64': 1.2.3
    optional: true

  '@img/sharp-linuxmusl-x64@0.34.4':
    optionalDependencies:
      '@img/sharp-libvips-linuxmusl-x64': 1.2.3
    optional: true

  '@img/sharp-wasm32@0.34.4':
    dependencies:
      '@emnapi/runtime': 1.6.0
    optional: true

  '@img/sharp-win32-arm64@0.34.4':
    optional: true

  '@img/sharp-win32-ia32@0.34.4':
    optional: true

  '@img/sharp-win32-x64@0.34.4':
    optional: true

  '@inquirer/ansi@1.0.1': {}

  '@inquirer/confirm@5.1.19(@types/node@24.10.0)':
    dependencies:
      '@inquirer/core': 10.3.0(@types/node@24.10.0)
      '@inquirer/type': 3.0.9(@types/node@24.10.0)
    optionalDependencies:
      '@types/node': 24.10.0

  '@inquirer/core@10.3.0(@types/node@24.10.0)':
    dependencies:
      '@inquirer/ansi': 1.0.1
      '@inquirer/figures': 1.0.14
      '@inquirer/type': 3.0.9(@types/node@24.10.0)
      cli-width: 4.1.0
      mute-stream: 2.0.0
      signal-exit: 4.1.0
      wrap-ansi: 6.2.0
      yoctocolors-cjs: 2.1.3
    optionalDependencies:
      '@types/node': 24.10.0

  '@inquirer/external-editor@1.0.2(@types/node@24.10.0)':
    dependencies:
      chardet: 2.1.0
      iconv-lite: 0.7.0
    optionalDependencies:
      '@types/node': 24.10.0

  '@inquirer/figures@1.0.14': {}

  '@inquirer/type@3.0.9(@types/node@24.10.0)':
    optionalDependencies:
      '@types/node': 24.10.0

  '@isaacs/balanced-match@4.0.1': {}

  '@isaacs/brace-expansion@5.0.0':
    dependencies:
      '@isaacs/balanced-match': 4.0.1

  '@isaacs/cliui@8.0.2':
    dependencies:
      string-width: 5.1.2
      string-width-cjs: string-width@4.2.3
      strip-ansi: 7.1.2
      strip-ansi-cjs: strip-ansi@6.0.1
      wrap-ansi: 8.1.0
      wrap-ansi-cjs: wrap-ansi@7.0.0

  '@isaacs/fs-minipass@4.0.1':
    dependencies:
      minipass: 7.1.2

  '@isaacs/string-locale-compare@1.1.0': {}

  '@jridgewell/gen-mapping@0.3.13':
    dependencies:
      '@jridgewell/sourcemap-codec': 1.5.5
      '@jridgewell/trace-mapping': 0.3.31

  '@jridgewell/remapping@2.3.5':
    dependencies:
      '@jridgewell/gen-mapping': 0.3.13
      '@jridgewell/trace-mapping': 0.3.31

  '@jridgewell/resolve-uri@3.1.2': {}

  '@jridgewell/sourcemap-codec@1.5.5': {}

  '@jridgewell/trace-mapping@0.3.31':
    dependencies:
      '@jridgewell/resolve-uri': 3.1.2
      '@jridgewell/sourcemap-codec': 1.5.5

  '@jsdevtools/ez-spawn@3.0.4':
    dependencies:
      call-me-maybe: 1.0.2
      cross-spawn: 7.0.6
      string-argv: 0.3.2
      type-detect: 4.1.0

  '@loaderkit/resolve@1.0.4':
    dependencies:
      '@braidai/lang': 1.1.2
    optional: true

  '@manypkg/find-root@1.1.0':
    dependencies:
      '@babel/runtime': 7.28.4
      '@types/node': 12.20.55
      find-up: 4.1.0
      fs-extra: 8.1.0

  '@manypkg/get-packages@1.1.3':
    dependencies:
      '@babel/runtime': 7.28.4
      '@changesets/types': 4.1.0
      '@manypkg/find-root': 1.1.0
      fs-extra: 8.1.0
      globby: 11.1.0
      read-yaml-file: 1.1.0

  '@mdx-js/mdx@3.1.1':
    dependencies:
      '@types/estree': 1.0.8
      '@types/estree-jsx': 1.0.5
      '@types/hast': 3.0.4
      '@types/mdx': 2.0.13
      acorn: 8.15.0
      collapse-white-space: 2.1.0
      devlop: 1.1.0
      estree-util-is-identifier-name: 3.0.0
      estree-util-scope: 1.0.0
      estree-walker: 3.0.3
      hast-util-to-jsx-runtime: 2.3.6
      markdown-extensions: 2.0.0
      recma-build-jsx: 1.0.0
      recma-jsx: 1.0.1(acorn@8.15.0)
      recma-stringify: 1.0.0
      rehype-recma: 1.0.0
      remark-mdx: 3.1.1
      remark-parse: 11.0.0
      remark-rehype: 11.1.2
      source-map: 0.7.6
      unified: 11.0.5
      unist-util-position-from-estree: 2.0.0
      unist-util-stringify-position: 4.0.0
      unist-util-visit: 5.0.0
      vfile: 6.0.3
    transitivePeerDependencies:
      - supports-color

  '@modelcontextprotocol/sdk@1.21.0':
    dependencies:
      ajv: 8.17.1
      ajv-formats: 3.0.1(ajv@8.17.1)
      content-type: 1.0.5
      cors: 2.8.5
      cross-spawn: 7.0.6
      eventsource: 3.0.7
      eventsource-parser: 3.0.6
      express: 5.1.0
      express-rate-limit: 7.5.1(express@5.1.0)
      pkce-challenge: 5.0.0
      raw-body: 3.0.1
      zod: 3.25.76
      zod-to-json-schema: 3.24.6(zod@3.25.76)
    transitivePeerDependencies:
      - supports-color

  '@mswjs/interceptors@0.40.0':
    dependencies:
      '@open-draft/deferred-promise': 2.2.0
      '@open-draft/logger': 0.3.0
      '@open-draft/until': 2.1.0
      is-node-process: 1.2.0
      outvariant: 1.4.3
      strict-event-emitter: 0.5.1

  '@napi-rs/wasm-runtime@1.0.7':
    dependencies:
      '@emnapi/core': 1.6.0
      '@emnapi/runtime': 1.6.0
      '@tybys/wasm-util': 0.10.1
    optional: true

  '@next/env@16.0.0': {}

  '@next/env@16.0.1': {}

  '@next/swc-darwin-arm64@16.0.0':
    optional: true

  '@next/swc-darwin-arm64@16.0.1':
    optional: true

  '@next/swc-darwin-x64@16.0.0':
    optional: true

  '@next/swc-darwin-x64@16.0.1':
    optional: true

  '@next/swc-linux-arm64-gnu@16.0.0':
    optional: true

  '@next/swc-linux-arm64-gnu@16.0.1':
    optional: true

  '@next/swc-linux-arm64-musl@16.0.0':
    optional: true

  '@next/swc-linux-arm64-musl@16.0.1':
    optional: true

  '@next/swc-linux-x64-gnu@16.0.0':
    optional: true

  '@next/swc-linux-x64-gnu@16.0.1':
    optional: true

  '@next/swc-linux-x64-musl@16.0.0':
    optional: true

  '@next/swc-linux-x64-musl@16.0.1':
    optional: true

  '@next/swc-win32-arm64-msvc@16.0.0':
    optional: true

  '@next/swc-win32-arm64-msvc@16.0.1':
    optional: true

  '@next/swc-win32-x64-msvc@16.0.0':
    optional: true

  '@next/swc-win32-x64-msvc@16.0.1':
    optional: true

  '@noble/ciphers@1.3.0': {}

  '@noble/curves@1.9.7':
    dependencies:
      '@noble/hashes': 1.8.0

  '@noble/hashes@1.8.0': {}

  '@nodelib/fs.scandir@2.1.5':
    dependencies:
      '@nodelib/fs.stat': 2.0.5
      run-parallel: 1.2.0

  '@nodelib/fs.stat@2.0.5': {}

  '@nodelib/fs.walk@1.2.8':
    dependencies:
      '@nodelib/fs.scandir': 2.1.5
      fastq: 1.19.1

  '@npm/types@1.0.2': {}

  '@npmcli/agent@3.0.0':
    dependencies:
      agent-base: 7.1.4
      http-proxy-agent: 7.0.2
      https-proxy-agent: 7.0.6
      lru-cache: 10.4.3
      socks-proxy-agent: 8.0.5
    transitivePeerDependencies:
      - supports-color

  '@npmcli/agent@4.0.0':
    dependencies:
      agent-base: 7.1.4
      http-proxy-agent: 7.0.2
      https-proxy-agent: 7.0.6
      lru-cache: 11.2.2
      socks-proxy-agent: 8.0.5
    transitivePeerDependencies:
      - supports-color

  '@npmcli/arborist@9.1.6':
    dependencies:
      '@isaacs/string-locale-compare': 1.1.0
      '@npmcli/fs': 4.0.0
      '@npmcli/installed-package-contents': 3.0.0
      '@npmcli/map-workspaces': 5.0.1
      '@npmcli/metavuln-calculator': 9.0.3
      '@npmcli/name-from-folder': 3.0.0
      '@npmcli/node-gyp': 4.0.0
      '@npmcli/package-json': 7.0.2
      '@npmcli/query': 4.0.1
      '@npmcli/redact': 3.2.2
      '@npmcli/run-script': 10.0.2
      bin-links: 5.0.0
      cacache: 20.0.1
      common-ancestor-path: 1.0.1
      hosted-git-info: 9.0.2
      json-stringify-nice: 1.1.4
      lru-cache: 11.2.2
      minimatch: 10.1.1
      nopt: 8.1.0
      npm-install-checks: 7.1.2
      npm-package-arg: 13.0.1
      npm-pick-manifest: 11.0.3
      npm-registry-fetch: 19.1.0
      pacote: 21.0.3
      parse-conflict-json: 4.0.0
      proc-log: 5.0.0
      proggy: 3.0.0
      promise-all-reject-late: 1.0.1
      promise-call-limit: 3.0.2
      semver: 7.7.3
      ssri: 12.0.0
      treeverse: 3.0.0
      walk-up-path: 4.0.0
    transitivePeerDependencies:
      - supports-color

  '@npmcli/fs@4.0.0':
    dependencies:
      semver: 7.7.3

  '@npmcli/git@7.0.0':
    dependencies:
      '@npmcli/promise-spawn': 8.0.3
      ini: 5.0.0
      lru-cache: 11.2.2
      npm-pick-manifest: 11.0.3
      proc-log: 5.0.0
      promise-retry: 2.0.1
      semver: 7.7.3
      which: 5.0.0

  '@npmcli/installed-package-contents@3.0.0':
    dependencies:
      npm-bundled: 4.0.0
      npm-normalize-package-bin: 4.0.0

  '@npmcli/map-workspaces@5.0.1':
    dependencies:
      '@npmcli/name-from-folder': 4.0.0
      '@npmcli/package-json': 7.0.2
      glob: 11.0.3
      minimatch: 10.1.1

  '@npmcli/metavuln-calculator@9.0.3':
    dependencies:
      cacache: 20.0.1
      json-parse-even-better-errors: 5.0.0
      pacote: 21.0.3
      proc-log: 6.0.0
      semver: 7.7.3
    transitivePeerDependencies:
      - supports-color

  '@npmcli/name-from-folder@3.0.0': {}

  '@npmcli/name-from-folder@4.0.0': {}

  '@npmcli/node-gyp@4.0.0': {}

  '@npmcli/node-gyp@5.0.0': {}

  '@npmcli/package-json@7.0.2':
    dependencies:
      '@npmcli/git': 7.0.0
      glob: 11.0.3
      hosted-git-info: 9.0.2
      json-parse-even-better-errors: 5.0.0
      proc-log: 6.0.0
      semver: 7.7.3
      validate-npm-package-license: 3.0.4

  '@npmcli/promise-spawn@8.0.3':
    dependencies:
      which: 5.0.0

  '@npmcli/promise-spawn@9.0.0':
    dependencies:
      which: 5.0.0

  '@npmcli/query@4.0.1':
    dependencies:
      postcss-selector-parser: 7.1.0

  '@npmcli/redact@3.2.2': {}

  '@npmcli/run-script@10.0.2':
    dependencies:
      '@npmcli/node-gyp': 5.0.0
      '@npmcli/package-json': 7.0.2
      '@npmcli/promise-spawn': 9.0.0
      node-gyp: 11.5.0
      proc-log: 6.0.0
      which: 5.0.0
    transitivePeerDependencies:
      - supports-color

  '@octokit/action@6.1.0':
    dependencies:
      '@octokit/auth-action': 4.1.0
      '@octokit/core': 5.2.2
      '@octokit/plugin-paginate-rest': 9.2.2(@octokit/core@5.2.2)
      '@octokit/plugin-rest-endpoint-methods': 10.4.1(@octokit/core@5.2.2)
      '@octokit/types': 12.6.0
      undici: 6.22.0

  '@octokit/auth-action@4.1.0':
    dependencies:
      '@octokit/auth-token': 4.0.0
      '@octokit/types': 13.10.0

  '@octokit/auth-token@4.0.0': {}

  '@octokit/core@5.2.2':
    dependencies:
      '@octokit/auth-token': 4.0.0
      '@octokit/graphql': 7.1.1
      '@octokit/request': 8.4.1
      '@octokit/request-error': 5.1.1
      '@octokit/types': 13.10.0
      before-after-hook: 2.2.3
      universal-user-agent: 6.0.1

  '@octokit/endpoint@9.0.6':
    dependencies:
      '@octokit/types': 13.10.0
      universal-user-agent: 6.0.1

  '@octokit/graphql@7.1.1':
    dependencies:
      '@octokit/request': 8.4.1
      '@octokit/types': 13.10.0
      universal-user-agent: 6.0.1

  '@octokit/openapi-types@20.0.0': {}

  '@octokit/openapi-types@24.2.0': {}

  '@octokit/plugin-paginate-rest@9.2.2(@octokit/core@5.2.2)':
    dependencies:
      '@octokit/core': 5.2.2
      '@octokit/types': 12.6.0

  '@octokit/plugin-rest-endpoint-methods@10.4.1(@octokit/core@5.2.2)':
    dependencies:
      '@octokit/core': 5.2.2
      '@octokit/types': 12.6.0

  '@octokit/request-error@5.1.1':
    dependencies:
      '@octokit/types': 13.10.0
      deprecation: 2.3.1
      once: 1.4.0

  '@octokit/request@8.4.1':
    dependencies:
      '@octokit/endpoint': 9.0.6
      '@octokit/request-error': 5.1.1
      '@octokit/types': 13.10.0
      universal-user-agent: 6.0.1

  '@octokit/types@12.6.0':
    dependencies:
      '@octokit/openapi-types': 20.0.0

  '@octokit/types@13.10.0':
    dependencies:
      '@octokit/openapi-types': 24.2.0

  '@open-draft/deferred-promise@2.2.0': {}

  '@open-draft/logger@0.3.0':
    dependencies:
      is-node-process: 1.2.0
      outvariant: 1.4.3

  '@open-draft/until@2.1.0': {}

  '@orama/orama@3.1.16': {}

  '@oxc-parser/binding-android-arm64@0.96.0':
    optional: true

  '@oxc-parser/binding-darwin-arm64@0.96.0':
    optional: true

  '@oxc-parser/binding-darwin-x64@0.96.0':
    optional: true

  '@oxc-parser/binding-freebsd-x64@0.96.0':
    optional: true

  '@oxc-parser/binding-linux-arm-gnueabihf@0.96.0':
    optional: true

  '@oxc-parser/binding-linux-arm-musleabihf@0.96.0':
    optional: true

  '@oxc-parser/binding-linux-arm64-gnu@0.96.0':
    optional: true

  '@oxc-parser/binding-linux-arm64-musl@0.96.0':
    optional: true

  '@oxc-parser/binding-linux-riscv64-gnu@0.96.0':
    optional: true

  '@oxc-parser/binding-linux-s390x-gnu@0.96.0':
    optional: true

  '@oxc-parser/binding-linux-x64-gnu@0.96.0':
    optional: true

  '@oxc-parser/binding-linux-x64-musl@0.96.0':
    optional: true

  '@oxc-parser/binding-wasm32-wasi@0.96.0':
    dependencies:
      '@napi-rs/wasm-runtime': 1.0.7
    optional: true

  '@oxc-parser/binding-win32-arm64-msvc@0.96.0':
    optional: true

  '@oxc-parser/binding-win32-x64-msvc@0.96.0':
    optional: true

  '@oxc-project/types@0.95.0': {}

<<<<<<< HEAD
  '@pkgjs/parseargs@0.11.0':
    optional: true
=======
  '@oxc-project/types@0.96.0': {}
>>>>>>> fd27ccc9

  '@quansync/fs@0.1.5':
    dependencies:
      quansync: 0.2.11

  '@radix-ui/number@1.1.1': {}

  '@radix-ui/primitive@1.1.3': {}

  '@radix-ui/react-accordion@1.2.12(@types/react-dom@19.2.2(@types/react@19.2.2))(@types/react@19.2.2)(react-dom@19.2.0(react@19.2.0))(react@19.2.0)':
    dependencies:
      '@radix-ui/primitive': 1.1.3
      '@radix-ui/react-collapsible': 1.1.12(@types/react-dom@19.2.2(@types/react@19.2.2))(@types/react@19.2.2)(react-dom@19.2.0(react@19.2.0))(react@19.2.0)
      '@radix-ui/react-collection': 1.1.7(@types/react-dom@19.2.2(@types/react@19.2.2))(@types/react@19.2.2)(react-dom@19.2.0(react@19.2.0))(react@19.2.0)
      '@radix-ui/react-compose-refs': 1.1.2(@types/react@19.2.2)(react@19.2.0)
      '@radix-ui/react-context': 1.1.2(@types/react@19.2.2)(react@19.2.0)
      '@radix-ui/react-direction': 1.1.1(@types/react@19.2.2)(react@19.2.0)
      '@radix-ui/react-id': 1.1.1(@types/react@19.2.2)(react@19.2.0)
      '@radix-ui/react-primitive': 2.1.3(@types/react-dom@19.2.2(@types/react@19.2.2))(@types/react@19.2.2)(react-dom@19.2.0(react@19.2.0))(react@19.2.0)
      '@radix-ui/react-use-controllable-state': 1.2.2(@types/react@19.2.2)(react@19.2.0)
      react: 19.2.0
      react-dom: 19.2.0(react@19.2.0)
    optionalDependencies:
      '@types/react': 19.2.2
      '@types/react-dom': 19.2.2(@types/react@19.2.2)

  '@radix-ui/react-arrow@1.1.7(@types/react-dom@19.2.2(@types/react@19.2.2))(@types/react@19.2.2)(react-dom@19.2.0(react@19.2.0))(react@19.2.0)':
    dependencies:
      '@radix-ui/react-primitive': 2.1.3(@types/react-dom@19.2.2(@types/react@19.2.2))(@types/react@19.2.2)(react-dom@19.2.0(react@19.2.0))(react@19.2.0)
      react: 19.2.0
      react-dom: 19.2.0(react@19.2.0)
    optionalDependencies:
      '@types/react': 19.2.2
      '@types/react-dom': 19.2.2(@types/react@19.2.2)

  '@radix-ui/react-collapsible@1.1.12(@types/react-dom@19.2.2(@types/react@19.2.2))(@types/react@19.2.2)(react-dom@19.2.0(react@19.2.0))(react@19.2.0)':
    dependencies:
      '@radix-ui/primitive': 1.1.3
      '@radix-ui/react-compose-refs': 1.1.2(@types/react@19.2.2)(react@19.2.0)
      '@radix-ui/react-context': 1.1.2(@types/react@19.2.2)(react@19.2.0)
      '@radix-ui/react-id': 1.1.1(@types/react@19.2.2)(react@19.2.0)
      '@radix-ui/react-presence': 1.1.5(@types/react-dom@19.2.2(@types/react@19.2.2))(@types/react@19.2.2)(react-dom@19.2.0(react@19.2.0))(react@19.2.0)
      '@radix-ui/react-primitive': 2.1.3(@types/react-dom@19.2.2(@types/react@19.2.2))(@types/react@19.2.2)(react-dom@19.2.0(react@19.2.0))(react@19.2.0)
      '@radix-ui/react-use-controllable-state': 1.2.2(@types/react@19.2.2)(react@19.2.0)
      '@radix-ui/react-use-layout-effect': 1.1.1(@types/react@19.2.2)(react@19.2.0)
      react: 19.2.0
      react-dom: 19.2.0(react@19.2.0)
    optionalDependencies:
      '@types/react': 19.2.2
      '@types/react-dom': 19.2.2(@types/react@19.2.2)

  '@radix-ui/react-collection@1.1.7(@types/react-dom@19.2.2(@types/react@19.2.2))(@types/react@19.2.2)(react-dom@19.2.0(react@19.2.0))(react@19.2.0)':
    dependencies:
      '@radix-ui/react-compose-refs': 1.1.2(@types/react@19.2.2)(react@19.2.0)
      '@radix-ui/react-context': 1.1.2(@types/react@19.2.2)(react@19.2.0)
      '@radix-ui/react-primitive': 2.1.3(@types/react-dom@19.2.2(@types/react@19.2.2))(@types/react@19.2.2)(react-dom@19.2.0(react@19.2.0))(react@19.2.0)
      '@radix-ui/react-slot': 1.2.3(@types/react@19.2.2)(react@19.2.0)
      react: 19.2.0
      react-dom: 19.2.0(react@19.2.0)
    optionalDependencies:
      '@types/react': 19.2.2
      '@types/react-dom': 19.2.2(@types/react@19.2.2)

  '@radix-ui/react-compose-refs@1.1.2(@types/react@19.2.2)(react@19.2.0)':
    dependencies:
      react: 19.2.0
    optionalDependencies:
      '@types/react': 19.2.2

  '@radix-ui/react-context@1.1.2(@types/react@19.2.2)(react@19.2.0)':
    dependencies:
      react: 19.2.0
    optionalDependencies:
      '@types/react': 19.2.2

  '@radix-ui/react-dialog@1.1.15(@types/react-dom@19.2.2(@types/react@19.2.2))(@types/react@19.2.2)(react-dom@19.2.0(react@19.2.0))(react@19.2.0)':
    dependencies:
      '@radix-ui/primitive': 1.1.3
      '@radix-ui/react-compose-refs': 1.1.2(@types/react@19.2.2)(react@19.2.0)
      '@radix-ui/react-context': 1.1.2(@types/react@19.2.2)(react@19.2.0)
      '@radix-ui/react-dismissable-layer': 1.1.11(@types/react-dom@19.2.2(@types/react@19.2.2))(@types/react@19.2.2)(react-dom@19.2.0(react@19.2.0))(react@19.2.0)
      '@radix-ui/react-focus-guards': 1.1.3(@types/react@19.2.2)(react@19.2.0)
      '@radix-ui/react-focus-scope': 1.1.7(@types/react-dom@19.2.2(@types/react@19.2.2))(@types/react@19.2.2)(react-dom@19.2.0(react@19.2.0))(react@19.2.0)
      '@radix-ui/react-id': 1.1.1(@types/react@19.2.2)(react@19.2.0)
      '@radix-ui/react-portal': 1.1.9(@types/react-dom@19.2.2(@types/react@19.2.2))(@types/react@19.2.2)(react-dom@19.2.0(react@19.2.0))(react@19.2.0)
      '@radix-ui/react-presence': 1.1.5(@types/react-dom@19.2.2(@types/react@19.2.2))(@types/react@19.2.2)(react-dom@19.2.0(react@19.2.0))(react@19.2.0)
      '@radix-ui/react-primitive': 2.1.3(@types/react-dom@19.2.2(@types/react@19.2.2))(@types/react@19.2.2)(react-dom@19.2.0(react@19.2.0))(react@19.2.0)
      '@radix-ui/react-slot': 1.2.3(@types/react@19.2.2)(react@19.2.0)
      '@radix-ui/react-use-controllable-state': 1.2.2(@types/react@19.2.2)(react@19.2.0)
      aria-hidden: 1.2.6
      react: 19.2.0
      react-dom: 19.2.0(react@19.2.0)
      react-remove-scroll: 2.7.1(@types/react@19.2.2)(react@19.2.0)
    optionalDependencies:
      '@types/react': 19.2.2
      '@types/react-dom': 19.2.2(@types/react@19.2.2)

  '@radix-ui/react-direction@1.1.1(@types/react@19.2.2)(react@19.2.0)':
    dependencies:
      react: 19.2.0
    optionalDependencies:
      '@types/react': 19.2.2

  '@radix-ui/react-dismissable-layer@1.1.11(@types/react-dom@19.2.2(@types/react@19.2.2))(@types/react@19.2.2)(react-dom@19.2.0(react@19.2.0))(react@19.2.0)':
    dependencies:
      '@radix-ui/primitive': 1.1.3
      '@radix-ui/react-compose-refs': 1.1.2(@types/react@19.2.2)(react@19.2.0)
      '@radix-ui/react-primitive': 2.1.3(@types/react-dom@19.2.2(@types/react@19.2.2))(@types/react@19.2.2)(react-dom@19.2.0(react@19.2.0))(react@19.2.0)
      '@radix-ui/react-use-callback-ref': 1.1.1(@types/react@19.2.2)(react@19.2.0)
      '@radix-ui/react-use-escape-keydown': 1.1.1(@types/react@19.2.2)(react@19.2.0)
      react: 19.2.0
      react-dom: 19.2.0(react@19.2.0)
    optionalDependencies:
      '@types/react': 19.2.2
      '@types/react-dom': 19.2.2(@types/react@19.2.2)

  '@radix-ui/react-focus-guards@1.1.3(@types/react@19.2.2)(react@19.2.0)':
    dependencies:
      react: 19.2.0
    optionalDependencies:
      '@types/react': 19.2.2

  '@radix-ui/react-focus-scope@1.1.7(@types/react-dom@19.2.2(@types/react@19.2.2))(@types/react@19.2.2)(react-dom@19.2.0(react@19.2.0))(react@19.2.0)':
    dependencies:
      '@radix-ui/react-compose-refs': 1.1.2(@types/react@19.2.2)(react@19.2.0)
      '@radix-ui/react-primitive': 2.1.3(@types/react-dom@19.2.2(@types/react@19.2.2))(@types/react@19.2.2)(react-dom@19.2.0(react@19.2.0))(react@19.2.0)
      '@radix-ui/react-use-callback-ref': 1.1.1(@types/react@19.2.2)(react@19.2.0)
      react: 19.2.0
      react-dom: 19.2.0(react@19.2.0)
    optionalDependencies:
      '@types/react': 19.2.2
      '@types/react-dom': 19.2.2(@types/react@19.2.2)

  '@radix-ui/react-id@1.1.1(@types/react@19.2.2)(react@19.2.0)':
    dependencies:
      '@radix-ui/react-use-layout-effect': 1.1.1(@types/react@19.2.2)(react@19.2.0)
      react: 19.2.0
    optionalDependencies:
      '@types/react': 19.2.2

  '@radix-ui/react-label@2.1.8(@types/react-dom@19.2.2(@types/react@19.2.2))(@types/react@19.2.2)(react-dom@19.2.0(react@19.2.0))(react@19.2.0)':
    dependencies:
      '@radix-ui/react-primitive': 2.1.4(@types/react-dom@19.2.2(@types/react@19.2.2))(@types/react@19.2.2)(react-dom@19.2.0(react@19.2.0))(react@19.2.0)
      react: 19.2.0
      react-dom: 19.2.0(react@19.2.0)
    optionalDependencies:
      '@types/react': 19.2.2
      '@types/react-dom': 19.2.2(@types/react@19.2.2)

  '@radix-ui/react-navigation-menu@1.2.14(@types/react-dom@19.2.2(@types/react@19.2.2))(@types/react@19.2.2)(react-dom@19.2.0(react@19.2.0))(react@19.2.0)':
    dependencies:
      '@radix-ui/primitive': 1.1.3
      '@radix-ui/react-collection': 1.1.7(@types/react-dom@19.2.2(@types/react@19.2.2))(@types/react@19.2.2)(react-dom@19.2.0(react@19.2.0))(react@19.2.0)
      '@radix-ui/react-compose-refs': 1.1.2(@types/react@19.2.2)(react@19.2.0)
      '@radix-ui/react-context': 1.1.2(@types/react@19.2.2)(react@19.2.0)
      '@radix-ui/react-direction': 1.1.1(@types/react@19.2.2)(react@19.2.0)
      '@radix-ui/react-dismissable-layer': 1.1.11(@types/react-dom@19.2.2(@types/react@19.2.2))(@types/react@19.2.2)(react-dom@19.2.0(react@19.2.0))(react@19.2.0)
      '@radix-ui/react-id': 1.1.1(@types/react@19.2.2)(react@19.2.0)
      '@radix-ui/react-presence': 1.1.5(@types/react-dom@19.2.2(@types/react@19.2.2))(@types/react@19.2.2)(react-dom@19.2.0(react@19.2.0))(react@19.2.0)
      '@radix-ui/react-primitive': 2.1.3(@types/react-dom@19.2.2(@types/react@19.2.2))(@types/react@19.2.2)(react-dom@19.2.0(react@19.2.0))(react@19.2.0)
      '@radix-ui/react-use-callback-ref': 1.1.1(@types/react@19.2.2)(react@19.2.0)
      '@radix-ui/react-use-controllable-state': 1.2.2(@types/react@19.2.2)(react@19.2.0)
      '@radix-ui/react-use-layout-effect': 1.1.1(@types/react@19.2.2)(react@19.2.0)
      '@radix-ui/react-use-previous': 1.1.1(@types/react@19.2.2)(react@19.2.0)
      '@radix-ui/react-visually-hidden': 1.2.3(@types/react-dom@19.2.2(@types/react@19.2.2))(@types/react@19.2.2)(react-dom@19.2.0(react@19.2.0))(react@19.2.0)
      react: 19.2.0
      react-dom: 19.2.0(react@19.2.0)
    optionalDependencies:
      '@types/react': 19.2.2
      '@types/react-dom': 19.2.2(@types/react@19.2.2)

  '@radix-ui/react-popover@1.1.15(@types/react-dom@19.2.2(@types/react@19.2.2))(@types/react@19.2.2)(react-dom@19.2.0(react@19.2.0))(react@19.2.0)':
    dependencies:
      '@radix-ui/primitive': 1.1.3
      '@radix-ui/react-compose-refs': 1.1.2(@types/react@19.2.2)(react@19.2.0)
      '@radix-ui/react-context': 1.1.2(@types/react@19.2.2)(react@19.2.0)
      '@radix-ui/react-dismissable-layer': 1.1.11(@types/react-dom@19.2.2(@types/react@19.2.2))(@types/react@19.2.2)(react-dom@19.2.0(react@19.2.0))(react@19.2.0)
      '@radix-ui/react-focus-guards': 1.1.3(@types/react@19.2.2)(react@19.2.0)
      '@radix-ui/react-focus-scope': 1.1.7(@types/react-dom@19.2.2(@types/react@19.2.2))(@types/react@19.2.2)(react-dom@19.2.0(react@19.2.0))(react@19.2.0)
      '@radix-ui/react-id': 1.1.1(@types/react@19.2.2)(react@19.2.0)
      '@radix-ui/react-popper': 1.2.8(@types/react-dom@19.2.2(@types/react@19.2.2))(@types/react@19.2.2)(react-dom@19.2.0(react@19.2.0))(react@19.2.0)
      '@radix-ui/react-portal': 1.1.9(@types/react-dom@19.2.2(@types/react@19.2.2))(@types/react@19.2.2)(react-dom@19.2.0(react@19.2.0))(react@19.2.0)
      '@radix-ui/react-presence': 1.1.5(@types/react-dom@19.2.2(@types/react@19.2.2))(@types/react@19.2.2)(react-dom@19.2.0(react@19.2.0))(react@19.2.0)
      '@radix-ui/react-primitive': 2.1.3(@types/react-dom@19.2.2(@types/react@19.2.2))(@types/react@19.2.2)(react-dom@19.2.0(react@19.2.0))(react@19.2.0)
      '@radix-ui/react-slot': 1.2.3(@types/react@19.2.2)(react@19.2.0)
      '@radix-ui/react-use-controllable-state': 1.2.2(@types/react@19.2.2)(react@19.2.0)
      aria-hidden: 1.2.6
      react: 19.2.0
      react-dom: 19.2.0(react@19.2.0)
      react-remove-scroll: 2.7.1(@types/react@19.2.2)(react@19.2.0)
    optionalDependencies:
      '@types/react': 19.2.2
      '@types/react-dom': 19.2.2(@types/react@19.2.2)

  '@radix-ui/react-popper@1.2.8(@types/react-dom@19.2.2(@types/react@19.2.2))(@types/react@19.2.2)(react-dom@19.2.0(react@19.2.0))(react@19.2.0)':
    dependencies:
      '@floating-ui/react-dom': 2.1.6(react-dom@19.2.0(react@19.2.0))(react@19.2.0)
      '@radix-ui/react-arrow': 1.1.7(@types/react-dom@19.2.2(@types/react@19.2.2))(@types/react@19.2.2)(react-dom@19.2.0(react@19.2.0))(react@19.2.0)
      '@radix-ui/react-compose-refs': 1.1.2(@types/react@19.2.2)(react@19.2.0)
      '@radix-ui/react-context': 1.1.2(@types/react@19.2.2)(react@19.2.0)
      '@radix-ui/react-primitive': 2.1.3(@types/react-dom@19.2.2(@types/react@19.2.2))(@types/react@19.2.2)(react-dom@19.2.0(react@19.2.0))(react@19.2.0)
      '@radix-ui/react-use-callback-ref': 1.1.1(@types/react@19.2.2)(react@19.2.0)
      '@radix-ui/react-use-layout-effect': 1.1.1(@types/react@19.2.2)(react@19.2.0)
      '@radix-ui/react-use-rect': 1.1.1(@types/react@19.2.2)(react@19.2.0)
      '@radix-ui/react-use-size': 1.1.1(@types/react@19.2.2)(react@19.2.0)
      '@radix-ui/rect': 1.1.1
      react: 19.2.0
      react-dom: 19.2.0(react@19.2.0)
    optionalDependencies:
      '@types/react': 19.2.2
      '@types/react-dom': 19.2.2(@types/react@19.2.2)

  '@radix-ui/react-portal@1.1.9(@types/react-dom@19.2.2(@types/react@19.2.2))(@types/react@19.2.2)(react-dom@19.2.0(react@19.2.0))(react@19.2.0)':
    dependencies:
      '@radix-ui/react-primitive': 2.1.3(@types/react-dom@19.2.2(@types/react@19.2.2))(@types/react@19.2.2)(react-dom@19.2.0(react@19.2.0))(react@19.2.0)
      '@radix-ui/react-use-layout-effect': 1.1.1(@types/react@19.2.2)(react@19.2.0)
      react: 19.2.0
      react-dom: 19.2.0(react@19.2.0)
    optionalDependencies:
      '@types/react': 19.2.2
      '@types/react-dom': 19.2.2(@types/react@19.2.2)

  '@radix-ui/react-presence@1.1.5(@types/react-dom@19.2.2(@types/react@19.2.2))(@types/react@19.2.2)(react-dom@19.2.0(react@19.2.0))(react@19.2.0)':
    dependencies:
      '@radix-ui/react-compose-refs': 1.1.2(@types/react@19.2.2)(react@19.2.0)
      '@radix-ui/react-use-layout-effect': 1.1.1(@types/react@19.2.2)(react@19.2.0)
      react: 19.2.0
      react-dom: 19.2.0(react@19.2.0)
    optionalDependencies:
      '@types/react': 19.2.2
      '@types/react-dom': 19.2.2(@types/react@19.2.2)

  '@radix-ui/react-primitive@2.1.3(@types/react-dom@19.2.2(@types/react@19.2.2))(@types/react@19.2.2)(react-dom@19.2.0(react@19.2.0))(react@19.2.0)':
    dependencies:
      '@radix-ui/react-slot': 1.2.3(@types/react@19.2.2)(react@19.2.0)
      react: 19.2.0
      react-dom: 19.2.0(react@19.2.0)
    optionalDependencies:
      '@types/react': 19.2.2
      '@types/react-dom': 19.2.2(@types/react@19.2.2)

  '@radix-ui/react-primitive@2.1.4(@types/react-dom@19.2.2(@types/react@19.2.2))(@types/react@19.2.2)(react-dom@19.2.0(react@19.2.0))(react@19.2.0)':
    dependencies:
      '@radix-ui/react-slot': 1.2.4(@types/react@19.2.2)(react@19.2.0)
      react: 19.2.0
      react-dom: 19.2.0(react@19.2.0)
    optionalDependencies:
      '@types/react': 19.2.2
      '@types/react-dom': 19.2.2(@types/react@19.2.2)

  '@radix-ui/react-roving-focus@1.1.11(@types/react-dom@19.2.2(@types/react@19.2.2))(@types/react@19.2.2)(react-dom@19.2.0(react@19.2.0))(react@19.2.0)':
    dependencies:
      '@radix-ui/primitive': 1.1.3
      '@radix-ui/react-collection': 1.1.7(@types/react-dom@19.2.2(@types/react@19.2.2))(@types/react@19.2.2)(react-dom@19.2.0(react@19.2.0))(react@19.2.0)
      '@radix-ui/react-compose-refs': 1.1.2(@types/react@19.2.2)(react@19.2.0)
      '@radix-ui/react-context': 1.1.2(@types/react@19.2.2)(react@19.2.0)
      '@radix-ui/react-direction': 1.1.1(@types/react@19.2.2)(react@19.2.0)
      '@radix-ui/react-id': 1.1.1(@types/react@19.2.2)(react@19.2.0)
      '@radix-ui/react-primitive': 2.1.3(@types/react-dom@19.2.2(@types/react@19.2.2))(@types/react@19.2.2)(react-dom@19.2.0(react@19.2.0))(react@19.2.0)
      '@radix-ui/react-use-callback-ref': 1.1.1(@types/react@19.2.2)(react@19.2.0)
      '@radix-ui/react-use-controllable-state': 1.2.2(@types/react@19.2.2)(react@19.2.0)
      react: 19.2.0
      react-dom: 19.2.0(react@19.2.0)
    optionalDependencies:
      '@types/react': 19.2.2
      '@types/react-dom': 19.2.2(@types/react@19.2.2)

  '@radix-ui/react-scroll-area@1.2.10(@types/react-dom@19.2.2(@types/react@19.2.2))(@types/react@19.2.2)(react-dom@19.2.0(react@19.2.0))(react@19.2.0)':
    dependencies:
      '@radix-ui/number': 1.1.1
      '@radix-ui/primitive': 1.1.3
      '@radix-ui/react-compose-refs': 1.1.2(@types/react@19.2.2)(react@19.2.0)
      '@radix-ui/react-context': 1.1.2(@types/react@19.2.2)(react@19.2.0)
      '@radix-ui/react-direction': 1.1.1(@types/react@19.2.2)(react@19.2.0)
      '@radix-ui/react-presence': 1.1.5(@types/react-dom@19.2.2(@types/react@19.2.2))(@types/react@19.2.2)(react-dom@19.2.0(react@19.2.0))(react@19.2.0)
      '@radix-ui/react-primitive': 2.1.3(@types/react-dom@19.2.2(@types/react@19.2.2))(@types/react@19.2.2)(react-dom@19.2.0(react@19.2.0))(react@19.2.0)
      '@radix-ui/react-use-callback-ref': 1.1.1(@types/react@19.2.2)(react@19.2.0)
      '@radix-ui/react-use-layout-effect': 1.1.1(@types/react@19.2.2)(react@19.2.0)
      react: 19.2.0
      react-dom: 19.2.0(react@19.2.0)
    optionalDependencies:
      '@types/react': 19.2.2
      '@types/react-dom': 19.2.2(@types/react@19.2.2)

  '@radix-ui/react-separator@1.1.8(@types/react-dom@19.2.2(@types/react@19.2.2))(@types/react@19.2.2)(react-dom@19.2.0(react@19.2.0))(react@19.2.0)':
    dependencies:
      '@radix-ui/react-primitive': 2.1.4(@types/react-dom@19.2.2(@types/react@19.2.2))(@types/react@19.2.2)(react-dom@19.2.0(react@19.2.0))(react@19.2.0)
      react: 19.2.0
      react-dom: 19.2.0(react@19.2.0)
    optionalDependencies:
      '@types/react': 19.2.2
      '@types/react-dom': 19.2.2(@types/react@19.2.2)

  '@radix-ui/react-slot@1.2.3(@types/react@19.2.2)(react@19.2.0)':
    dependencies:
      '@radix-ui/react-compose-refs': 1.1.2(@types/react@19.2.2)(react@19.2.0)
      react: 19.2.0
    optionalDependencies:
      '@types/react': 19.2.2

  '@radix-ui/react-slot@1.2.4(@types/react@19.2.2)(react@19.2.0)':
    dependencies:
      '@radix-ui/react-compose-refs': 1.1.2(@types/react@19.2.2)(react@19.2.0)
      react: 19.2.0
    optionalDependencies:
      '@types/react': 19.2.2

  '@radix-ui/react-tabs@1.1.13(@types/react-dom@19.2.2(@types/react@19.2.2))(@types/react@19.2.2)(react-dom@19.2.0(react@19.2.0))(react@19.2.0)':
    dependencies:
      '@radix-ui/primitive': 1.1.3
      '@radix-ui/react-context': 1.1.2(@types/react@19.2.2)(react@19.2.0)
      '@radix-ui/react-direction': 1.1.1(@types/react@19.2.2)(react@19.2.0)
      '@radix-ui/react-id': 1.1.1(@types/react@19.2.2)(react@19.2.0)
      '@radix-ui/react-presence': 1.1.5(@types/react-dom@19.2.2(@types/react@19.2.2))(@types/react@19.2.2)(react-dom@19.2.0(react@19.2.0))(react@19.2.0)
      '@radix-ui/react-primitive': 2.1.3(@types/react-dom@19.2.2(@types/react@19.2.2))(@types/react@19.2.2)(react-dom@19.2.0(react@19.2.0))(react@19.2.0)
      '@radix-ui/react-roving-focus': 1.1.11(@types/react-dom@19.2.2(@types/react@19.2.2))(@types/react@19.2.2)(react-dom@19.2.0(react@19.2.0))(react@19.2.0)
      '@radix-ui/react-use-controllable-state': 1.2.2(@types/react@19.2.2)(react@19.2.0)
      react: 19.2.0
      react-dom: 19.2.0(react@19.2.0)
    optionalDependencies:
      '@types/react': 19.2.2
      '@types/react-dom': 19.2.2(@types/react@19.2.2)

  '@radix-ui/react-tooltip@1.2.8(@types/react-dom@19.2.2(@types/react@19.2.2))(@types/react@19.2.2)(react-dom@19.2.0(react@19.2.0))(react@19.2.0)':
    dependencies:
      '@radix-ui/primitive': 1.1.3
      '@radix-ui/react-compose-refs': 1.1.2(@types/react@19.2.2)(react@19.2.0)
      '@radix-ui/react-context': 1.1.2(@types/react@19.2.2)(react@19.2.0)
      '@radix-ui/react-dismissable-layer': 1.1.11(@types/react-dom@19.2.2(@types/react@19.2.2))(@types/react@19.2.2)(react-dom@19.2.0(react@19.2.0))(react@19.2.0)
      '@radix-ui/react-id': 1.1.1(@types/react@19.2.2)(react@19.2.0)
      '@radix-ui/react-popper': 1.2.8(@types/react-dom@19.2.2(@types/react@19.2.2))(@types/react@19.2.2)(react-dom@19.2.0(react@19.2.0))(react@19.2.0)
      '@radix-ui/react-portal': 1.1.9(@types/react-dom@19.2.2(@types/react@19.2.2))(@types/react@19.2.2)(react-dom@19.2.0(react@19.2.0))(react@19.2.0)
      '@radix-ui/react-presence': 1.1.5(@types/react-dom@19.2.2(@types/react@19.2.2))(@types/react@19.2.2)(react-dom@19.2.0(react@19.2.0))(react@19.2.0)
      '@radix-ui/react-primitive': 2.1.3(@types/react-dom@19.2.2(@types/react@19.2.2))(@types/react@19.2.2)(react-dom@19.2.0(react@19.2.0))(react@19.2.0)
      '@radix-ui/react-slot': 1.2.3(@types/react@19.2.2)(react@19.2.0)
      '@radix-ui/react-use-controllable-state': 1.2.2(@types/react@19.2.2)(react@19.2.0)
      '@radix-ui/react-visually-hidden': 1.2.3(@types/react-dom@19.2.2(@types/react@19.2.2))(@types/react@19.2.2)(react-dom@19.2.0(react@19.2.0))(react@19.2.0)
      react: 19.2.0
      react-dom: 19.2.0(react@19.2.0)
    optionalDependencies:
      '@types/react': 19.2.2
      '@types/react-dom': 19.2.2(@types/react@19.2.2)

  '@radix-ui/react-use-callback-ref@1.1.1(@types/react@19.2.2)(react@19.2.0)':
    dependencies:
      react: 19.2.0
    optionalDependencies:
      '@types/react': 19.2.2

  '@radix-ui/react-use-controllable-state@1.2.2(@types/react@19.2.2)(react@19.2.0)':
    dependencies:
      '@radix-ui/react-use-effect-event': 0.0.2(@types/react@19.2.2)(react@19.2.0)
      '@radix-ui/react-use-layout-effect': 1.1.1(@types/react@19.2.2)(react@19.2.0)
      react: 19.2.0
    optionalDependencies:
      '@types/react': 19.2.2

  '@radix-ui/react-use-effect-event@0.0.2(@types/react@19.2.2)(react@19.2.0)':
    dependencies:
      '@radix-ui/react-use-layout-effect': 1.1.1(@types/react@19.2.2)(react@19.2.0)
      react: 19.2.0
    optionalDependencies:
      '@types/react': 19.2.2

  '@radix-ui/react-use-escape-keydown@1.1.1(@types/react@19.2.2)(react@19.2.0)':
    dependencies:
      '@radix-ui/react-use-callback-ref': 1.1.1(@types/react@19.2.2)(react@19.2.0)
      react: 19.2.0
    optionalDependencies:
      '@types/react': 19.2.2

  '@radix-ui/react-use-layout-effect@1.1.1(@types/react@19.2.2)(react@19.2.0)':
    dependencies:
      react: 19.2.0
    optionalDependencies:
      '@types/react': 19.2.2

  '@radix-ui/react-use-previous@1.1.1(@types/react@19.2.2)(react@19.2.0)':
    dependencies:
      react: 19.2.0
    optionalDependencies:
      '@types/react': 19.2.2

  '@radix-ui/react-use-rect@1.1.1(@types/react@19.2.2)(react@19.2.0)':
    dependencies:
      '@radix-ui/rect': 1.1.1
      react: 19.2.0
    optionalDependencies:
      '@types/react': 19.2.2

  '@radix-ui/react-use-size@1.1.1(@types/react@19.2.2)(react@19.2.0)':
    dependencies:
      '@radix-ui/react-use-layout-effect': 1.1.1(@types/react@19.2.2)(react@19.2.0)
      react: 19.2.0
    optionalDependencies:
      '@types/react': 19.2.2

  '@radix-ui/react-visually-hidden@1.2.3(@types/react-dom@19.2.2(@types/react@19.2.2))(@types/react@19.2.2)(react-dom@19.2.0(react@19.2.0))(react@19.2.0)':
    dependencies:
      '@radix-ui/react-primitive': 2.1.3(@types/react-dom@19.2.2(@types/react@19.2.2))(@types/react@19.2.2)(react-dom@19.2.0(react@19.2.0))(react@19.2.0)
      react: 19.2.0
      react-dom: 19.2.0(react@19.2.0)
    optionalDependencies:
      '@types/react': 19.2.2
      '@types/react-dom': 19.2.2(@types/react@19.2.2)

  '@radix-ui/rect@1.1.1': {}

  '@rolldown/binding-android-arm64@1.0.0-beta.45':
    optional: true

  '@rolldown/binding-darwin-arm64@1.0.0-beta.45':
    optional: true

  '@rolldown/binding-darwin-x64@1.0.0-beta.45':
    optional: true

  '@rolldown/binding-freebsd-x64@1.0.0-beta.45':
    optional: true

  '@rolldown/binding-linux-arm-gnueabihf@1.0.0-beta.45':
    optional: true

  '@rolldown/binding-linux-arm64-gnu@1.0.0-beta.45':
    optional: true

  '@rolldown/binding-linux-arm64-musl@1.0.0-beta.45':
    optional: true

  '@rolldown/binding-linux-x64-gnu@1.0.0-beta.45':
    optional: true

  '@rolldown/binding-linux-x64-musl@1.0.0-beta.45':
    optional: true

  '@rolldown/binding-openharmony-arm64@1.0.0-beta.45':
    optional: true

  '@rolldown/binding-wasm32-wasi@1.0.0-beta.45':
    dependencies:
      '@napi-rs/wasm-runtime': 1.0.7
    optional: true

  '@rolldown/binding-win32-arm64-msvc@1.0.0-beta.45':
    optional: true

  '@rolldown/binding-win32-ia32-msvc@1.0.0-beta.45':
    optional: true

  '@rolldown/binding-win32-x64-msvc@1.0.0-beta.45':
    optional: true

  '@rolldown/pluginutils@1.0.0-beta.45': {}

  '@rollup/rollup-android-arm-eabi@4.52.3':
    optional: true

  '@rollup/rollup-android-arm64@4.52.3':
    optional: true

  '@rollup/rollup-darwin-arm64@4.52.3':
    optional: true

  '@rollup/rollup-darwin-x64@4.52.3':
    optional: true

  '@rollup/rollup-freebsd-arm64@4.52.3':
    optional: true

  '@rollup/rollup-freebsd-x64@4.52.3':
    optional: true

  '@rollup/rollup-linux-arm-gnueabihf@4.52.3':
    optional: true

  '@rollup/rollup-linux-arm-musleabihf@4.52.3':
    optional: true

  '@rollup/rollup-linux-arm64-gnu@4.52.3':
    optional: true

  '@rollup/rollup-linux-arm64-musl@4.52.3':
    optional: true

  '@rollup/rollup-linux-loong64-gnu@4.52.3':
    optional: true

  '@rollup/rollup-linux-ppc64-gnu@4.52.3':
    optional: true

  '@rollup/rollup-linux-riscv64-gnu@4.52.3':
    optional: true

  '@rollup/rollup-linux-riscv64-musl@4.52.3':
    optional: true

  '@rollup/rollup-linux-s390x-gnu@4.52.3':
    optional: true

  '@rollup/rollup-linux-x64-gnu@4.52.3':
    optional: true

  '@rollup/rollup-linux-x64-musl@4.52.3':
    optional: true

  '@rollup/rollup-openharmony-arm64@4.52.3':
    optional: true

  '@rollup/rollup-win32-arm64-msvc@4.52.3':
    optional: true

  '@rollup/rollup-win32-ia32-msvc@4.52.3':
    optional: true

  '@rollup/rollup-win32-x64-gnu@4.52.3':
    optional: true

  '@rollup/rollup-win32-x64-msvc@4.52.3':
    optional: true

  '@sec-ant/readable-stream@0.4.1': {}

  '@shikijs/core@3.14.0':
    dependencies:
      '@shikijs/types': 3.14.0
      '@shikijs/vscode-textmate': 10.0.2
      '@types/hast': 3.0.4
      hast-util-to-html: 9.0.5

  '@shikijs/engine-javascript@3.14.0':
    dependencies:
      '@shikijs/types': 3.14.0
      '@shikijs/vscode-textmate': 10.0.2
      oniguruma-to-es: 4.3.3

  '@shikijs/engine-oniguruma@3.14.0':
    dependencies:
      '@shikijs/types': 3.14.0
      '@shikijs/vscode-textmate': 10.0.2

  '@shikijs/langs@3.14.0':
    dependencies:
      '@shikijs/types': 3.14.0

  '@shikijs/rehype@3.14.0':
    dependencies:
      '@shikijs/types': 3.14.0
      '@types/hast': 3.0.4
      hast-util-to-string: 3.0.1
      shiki: 3.14.0
      unified: 11.0.5
      unist-util-visit: 5.0.0

  '@shikijs/themes@3.14.0':
    dependencies:
      '@shikijs/types': 3.14.0

  '@shikijs/transformers@3.14.0':
    dependencies:
      '@shikijs/core': 3.14.0
      '@shikijs/types': 3.14.0

  '@shikijs/types@3.14.0':
    dependencies:
      '@shikijs/vscode-textmate': 10.0.2
      '@types/hast': 3.0.4

  '@shikijs/vscode-textmate@10.0.2': {}

  '@sigstore/bundle@4.0.0':
    dependencies:
      '@sigstore/protobuf-specs': 0.5.0

  '@sigstore/core@3.0.0': {}

  '@sigstore/protobuf-specs@0.5.0': {}

  '@sigstore/sign@4.0.1':
    dependencies:
      '@sigstore/bundle': 4.0.0
      '@sigstore/core': 3.0.0
      '@sigstore/protobuf-specs': 0.5.0
      make-fetch-happen: 15.0.2
      proc-log: 5.0.0
      promise-retry: 2.0.1
    transitivePeerDependencies:
      - supports-color

  '@sigstore/tuf@4.0.0':
    dependencies:
      '@sigstore/protobuf-specs': 0.5.0
      tuf-js: 4.0.0
    transitivePeerDependencies:
      - supports-color

  '@sigstore/verify@3.0.0':
    dependencies:
      '@sigstore/bundle': 4.0.0
      '@sigstore/core': 3.0.0
      '@sigstore/protobuf-specs': 0.5.0

  '@sindresorhus/merge-streams@4.0.0': {}

  '@standard-schema/spec@1.0.0': {}

  '@sveltejs/acorn-typescript@1.0.6(acorn@8.15.0)':
    dependencies:
      acorn: 8.15.0

  '@svitejs/changesets-changelog-github-compact@1.2.0(encoding@0.1.13)':
    dependencies:
      '@changesets/get-github-info': 0.6.0(encoding@0.1.13)
      dotenv: 16.6.1
    transitivePeerDependencies:
      - encoding

  '@swc/helpers@0.5.15':
    dependencies:
      tslib: 2.8.1

  '@tailwindcss/node@4.1.16':
    dependencies:
      '@jridgewell/remapping': 2.3.5
      enhanced-resolve: 5.18.3
      jiti: 2.6.1
      lightningcss: 1.30.2
      magic-string: 0.30.21
      source-map-js: 1.2.1
      tailwindcss: 4.1.16

  '@tailwindcss/oxide-android-arm64@4.1.16':
    optional: true

  '@tailwindcss/oxide-darwin-arm64@4.1.16':
    optional: true

  '@tailwindcss/oxide-darwin-x64@4.1.16':
    optional: true

  '@tailwindcss/oxide-freebsd-x64@4.1.16':
    optional: true

  '@tailwindcss/oxide-linux-arm-gnueabihf@4.1.16':
    optional: true

  '@tailwindcss/oxide-linux-arm64-gnu@4.1.16':
    optional: true

  '@tailwindcss/oxide-linux-arm64-musl@4.1.16':
    optional: true

  '@tailwindcss/oxide-linux-x64-gnu@4.1.16':
    optional: true

  '@tailwindcss/oxide-linux-x64-musl@4.1.16':
    optional: true

  '@tailwindcss/oxide-wasm32-wasi@4.1.16':
    optional: true

  '@tailwindcss/oxide-win32-arm64-msvc@4.1.16':
    optional: true

  '@tailwindcss/oxide-win32-x64-msvc@4.1.16':
    optional: true

  '@tailwindcss/oxide@4.1.16':
    optionalDependencies:
      '@tailwindcss/oxide-android-arm64': 4.1.16
      '@tailwindcss/oxide-darwin-arm64': 4.1.16
      '@tailwindcss/oxide-darwin-x64': 4.1.16
      '@tailwindcss/oxide-freebsd-x64': 4.1.16
      '@tailwindcss/oxide-linux-arm-gnueabihf': 4.1.16
      '@tailwindcss/oxide-linux-arm64-gnu': 4.1.16
      '@tailwindcss/oxide-linux-arm64-musl': 4.1.16
      '@tailwindcss/oxide-linux-x64-gnu': 4.1.16
      '@tailwindcss/oxide-linux-x64-musl': 4.1.16
      '@tailwindcss/oxide-wasm32-wasi': 4.1.16
      '@tailwindcss/oxide-win32-arm64-msvc': 4.1.16
      '@tailwindcss/oxide-win32-x64-msvc': 4.1.16

  '@tailwindcss/postcss@4.1.16':
    dependencies:
      '@alloc/quick-lru': 5.2.0
      '@tailwindcss/node': 4.1.16
      '@tailwindcss/oxide': 4.1.16
      postcss: 8.5.6
      tailwindcss: 4.1.16

  '@tmcp/adapter-zod@0.1.7(tmcp@1.16.2(typescript@5.9.3))(zod@4.1.12)':
    dependencies:
      '@standard-schema/spec': 1.0.0
      '@types/json-schema': 7.0.15
      tmcp: 1.16.2(typescript@5.9.3)
      zod: 4.1.12

  '@tmcp/transport-in-memory@0.0.2(tmcp@1.16.2(typescript@5.9.3))':
    dependencies:
      json-rpc-2.0: 1.7.1
      tmcp: 1.16.2(typescript@5.9.3)

  '@tmcp/transport-stdio@0.4.0(tmcp@1.16.2(typescript@5.9.3))':
    dependencies:
      tmcp: 1.16.2(typescript@5.9.3)

  '@ts-morph/common@0.27.0':
    dependencies:
      fast-glob: 3.3.3
      minimatch: 10.1.1
      path-browserify: 1.0.1

  '@tufjs/canonical-json@2.0.0': {}

  '@tufjs/models@4.0.0':
    dependencies:
      '@tufjs/canonical-json': 2.0.0
      minimatch: 9.0.5

  '@tybys/wasm-util@0.10.1':
    dependencies:
      tslib: 2.8.1
    optional: true

  '@types/cacache@19.0.0':
    dependencies:
      '@types/node': 20.19.23

  '@types/chai@5.2.2':
    dependencies:
      '@types/deep-eql': 4.0.2

  '@types/debug@4.1.12':
    dependencies:
      '@types/ms': 2.1.0

  '@types/deep-eql@4.0.2': {}

  '@types/estree-jsx@1.0.5':
    dependencies:
      '@types/estree': 1.0.8

  '@types/estree@1.0.8': {}

  '@types/hast@3.0.4':
    dependencies:
      '@types/unist': 3.0.3

  '@types/ignore-walk@4.0.3':
    dependencies:
      '@types/node': 20.19.23

  '@types/json-schema@7.0.15': {}

  '@types/mdast@4.0.4':
    dependencies:
      '@types/unist': 3.0.3

  '@types/mdx@2.0.13': {}

  '@types/ms@2.1.0': {}

  '@types/node-fetch@2.6.13':
    dependencies:
      '@types/node': 20.19.23
      form-data: 4.0.4

  '@types/node@12.20.55': {}

  '@types/node@20.19.23':
    dependencies:
      undici-types: 6.21.0

  '@types/node@24.10.0':
    dependencies:
      undici-types: 7.16.0

<<<<<<< HEAD
  '@types/node@24.9.1':
    dependencies:
      undici-types: 7.16.0

  '@types/npm-package-arg@6.1.4': {}

  '@types/npm-packlist@7.0.3':
    dependencies:
      '@types/ignore-walk': 4.0.3
      '@types/npmcli__arborist': 6.3.1

  '@types/npm-registry-fetch@8.0.9':
    dependencies:
      '@types/node': 20.19.23
      '@types/node-fetch': 2.6.13
      '@types/npm-package-arg': 6.1.4
      '@types/npmlog': 7.0.0
      '@types/ssri': 7.1.5

  '@types/npmcli__arborist@6.3.1':
    dependencies:
      '@npm/types': 1.0.2
      '@types/cacache': 19.0.0
      '@types/node': 20.19.23
      '@types/npmcli__package-json': 4.0.4
      '@types/pacote': 11.1.8

  '@types/npmcli__package-json@4.0.4': {}

  '@types/npmlog@7.0.0':
    dependencies:
      '@types/node': 20.19.23

  '@types/pacote@11.1.8':
    dependencies:
      '@types/node': 20.19.23
      '@types/npm-registry-fetch': 8.0.9
      '@types/npmlog': 7.0.0
      '@types/ssri': 7.1.5

=======
>>>>>>> fd27ccc9
  '@types/react-dom@19.2.2(@types/react@19.2.2)':
    dependencies:
      '@types/react': 19.2.2

  '@types/react@19.2.2':
    dependencies:
      csstype: 3.1.3

  '@types/semver@7.7.1': {}

  '@types/ssri@7.1.5':
    dependencies:
      '@types/node': 20.19.23

  '@types/statuses@2.0.6': {}

  '@types/unist@2.0.11': {}

  '@types/unist@3.0.3': {}

  '@ungap/structured-clone@1.3.0': {}

  '@vitest/expect@4.0.7':
    dependencies:
      '@standard-schema/spec': 1.0.0
      '@types/chai': 5.2.2
      '@vitest/spy': 4.0.7
      '@vitest/utils': 4.0.7
      chai: 6.2.0
      tinyrainbow: 3.0.3

  '@vitest/mocker@4.0.7(msw@2.11.6(@types/node@24.10.0)(typescript@5.9.3))(vite@7.2.0(@types/node@24.10.0)(jiti@2.6.1)(lightningcss@1.30.2))':
    dependencies:
      '@vitest/spy': 4.0.7
      estree-walker: 3.0.3
      magic-string: 0.30.21
    optionalDependencies:
      msw: 2.11.6(@types/node@24.10.0)(typescript@5.9.3)
      vite: 7.2.0(@types/node@24.10.0)(jiti@2.6.1)(lightningcss@1.30.2)

  '@vitest/pretty-format@4.0.7':
    dependencies:
      tinyrainbow: 3.0.3

  '@vitest/runner@4.0.7':
    dependencies:
      '@vitest/utils': 4.0.7
      pathe: 2.0.3

  '@vitest/snapshot@4.0.7':
    dependencies:
      '@vitest/pretty-format': 4.0.7
      magic-string: 0.30.21
      pathe: 2.0.3

  '@vitest/spy@4.0.7': {}

  '@vitest/utils@4.0.7':
    dependencies:
      '@vitest/pretty-format': 4.0.7
      tinyrainbow: 3.0.3

  '@vue/compiler-core@3.5.22':
    dependencies:
      '@babel/parser': 7.28.5
      '@vue/shared': 3.5.22
      entities: 4.5.0
      estree-walker: 2.0.2
      source-map-js: 1.2.1

  '@vue/compiler-dom@3.5.22':
    dependencies:
      '@vue/compiler-core': 3.5.22
      '@vue/shared': 3.5.22

  '@vue/compiler-sfc@3.5.22':
    dependencies:
      '@babel/parser': 7.28.4
      '@vue/compiler-core': 3.5.22
      '@vue/compiler-dom': 3.5.22
      '@vue/compiler-ssr': 3.5.22
      '@vue/shared': 3.5.22
      estree-walker: 2.0.2
      magic-string: 0.30.21
      postcss: 8.5.6
      source-map-js: 1.2.1

  '@vue/compiler-ssr@3.5.22':
    dependencies:
      '@vue/compiler-dom': 3.5.22
      '@vue/shared': 3.5.22

  '@vue/reactivity@3.5.22':
    dependencies:
      '@vue/shared': 3.5.22

  '@vue/runtime-core@3.5.22':
    dependencies:
      '@vue/reactivity': 3.5.22
      '@vue/shared': 3.5.22

  '@vue/runtime-dom@3.5.22':
    dependencies:
      '@vue/reactivity': 3.5.22
      '@vue/runtime-core': 3.5.22
      '@vue/shared': 3.5.22
      csstype: 3.1.3

  '@vue/server-renderer@3.5.22(vue@3.5.22(typescript@5.9.3))':
    dependencies:
      '@vue/compiler-ssr': 3.5.22
      '@vue/shared': 3.5.22
      vue: 3.5.22(typescript@5.9.3)

  '@vue/shared@3.5.22': {}

  abbrev@3.0.1: {}

  accepts@2.0.0:
    dependencies:
      mime-types: 3.0.1
      negotiator: 1.0.0

  acorn-jsx@5.3.2(acorn@8.15.0):
    dependencies:
      acorn: 8.15.0

  acorn@8.15.0: {}

  agent-base@7.1.4: {}

  ajv-formats@3.0.1(ajv@8.17.1):
    optionalDependencies:
      ajv: 8.17.1

  ajv@8.17.1:
    dependencies:
      fast-deep-equal: 3.1.3
      fast-uri: 3.1.0
      json-schema-traverse: 1.0.0
      require-from-string: 2.0.2

  ansi-colors@4.1.3: {}

  ansi-regex@5.0.1: {}

  ansi-regex@6.2.2: {}

  ansi-styles@4.3.0:
    dependencies:
      color-convert: 2.0.1

  ansi-styles@6.2.3: {}

  ansis@4.2.0: {}

  argparse@1.0.10:
    dependencies:
      sprintf-js: 1.0.3

  argparse@2.0.1: {}

  aria-hidden@1.2.6:
    dependencies:
      tslib: 2.8.1

  aria-query@5.3.2: {}

  array-union@2.1.0: {}

  ast-kit@2.1.3:
    dependencies:
      '@babel/parser': 7.28.5
      pathe: 2.0.3

  ast-types@0.16.1:
    dependencies:
      tslib: 2.8.1

  astring@1.9.0: {}

  asynckit@0.4.0: {}

  atomically@2.1.0:
    dependencies:
      stubborn-fs: 2.0.0
      when-exit: 2.1.5

  axios@1.12.2:
    dependencies:
      follow-redirects: 1.15.11
      form-data: 4.0.4
      proxy-from-env: 1.1.0
    transitivePeerDependencies:
      - debug

  axobject-query@4.1.0: {}

  bail@2.0.2: {}

  balanced-match@1.0.2: {}

  baseline-browser-mapping@2.8.24: {}

  before-after-hook@2.2.3: {}

  better-path-resolve@1.0.0:
    dependencies:
      is-windows: 1.0.2

  bin-links@5.0.0:
    dependencies:
      cmd-shim: 7.0.0
      npm-normalize-package-bin: 4.0.0
      proc-log: 5.0.0
      read-cmd-shim: 5.0.0
      write-file-atomic: 6.0.0

  birpc@2.6.1: {}

  body-parser@2.2.0:
    dependencies:
      bytes: 3.1.2
      content-type: 1.0.5
      debug: 4.4.3
      http-errors: 2.0.0
      iconv-lite: 0.6.3
      on-finished: 2.4.1
      qs: 6.14.0
      raw-body: 3.0.1
      type-is: 2.0.1
    transitivePeerDependencies:
      - supports-color

  brace-expansion@2.0.2:
    dependencies:
      balanced-match: 1.0.2

  braces@3.0.3:
    dependencies:
      fill-range: 7.1.1

  browserslist@4.27.0:
    dependencies:
      baseline-browser-mapping: 2.8.24
      caniuse-lite: 1.0.30001751
      electron-to-chromium: 1.5.244
      node-releases: 2.0.27
      update-browserslist-db: 1.1.4(browserslist@4.27.0)

  bytes@3.1.2: {}

  cac@6.7.14: {}

  cacache@19.0.1:
    dependencies:
      '@npmcli/fs': 4.0.0
      fs-minipass: 3.0.3
      glob: 10.4.5
      lru-cache: 10.4.3
      minipass: 7.1.2
      minipass-collect: 2.0.1
      minipass-flush: 1.0.5
      minipass-pipeline: 1.2.4
      p-map: 7.0.3
      ssri: 12.0.0
      tar: 7.5.2
      unique-filename: 4.0.0

  cacache@20.0.1:
    dependencies:
      '@npmcli/fs': 4.0.0
      fs-minipass: 3.0.3
      glob: 11.0.3
      lru-cache: 11.2.2
      minipass: 7.1.2
      minipass-collect: 2.0.1
      minipass-flush: 1.0.5
      minipass-pipeline: 1.2.4
      p-map: 7.0.3
      ssri: 12.0.0
      unique-filename: 4.0.0

  call-bind-apply-helpers@1.0.2:
    dependencies:
      es-errors: 1.3.0
      function-bind: 1.1.2

  call-bound@1.0.4:
    dependencies:
      call-bind-apply-helpers: 1.0.2
      get-intrinsic: 1.3.0

  call-me-maybe@1.0.2: {}

  callsites@3.1.0: {}

  caniuse-lite@1.0.30001751: {}

  ccount@2.0.1: {}

  chai@6.2.0: {}

  chalk@4.1.2:
    dependencies:
      ansi-styles: 4.3.0
      supports-color: 7.2.0

  chalk@5.6.2: {}

  character-entities-html4@2.1.0: {}

  character-entities-legacy@3.0.0: {}

  character-entities@2.0.2: {}

  character-reference-invalid@2.0.1: {}

  chardet@2.1.0: {}

  chokidar@4.0.3:
    dependencies:
      readdirp: 4.1.2

  chownr@3.0.0: {}

  ci-info@3.9.0: {}

  cjs-module-lexer@1.4.3:
    optional: true

  class-variance-authority@0.7.1:
    dependencies:
      clsx: 2.1.1

  cli-cursor@5.0.0:
    dependencies:
      restore-cursor: 5.1.0

  cli-spinners@2.9.2: {}

  cli-width@4.1.0: {}

  client-only@0.0.1: {}

  cliui@8.0.1:
    dependencies:
      string-width: 4.2.3
      strip-ansi: 6.0.1
      wrap-ansi: 7.0.0

  clsx@2.1.1: {}

  cmd-shim@7.0.0: {}

  code-block-writer@13.0.3: {}

  collapse-white-space@2.1.0: {}

  color-convert@2.0.1:
    dependencies:
      color-name: 1.1.4

  color-name@1.1.4: {}

  combined-stream@1.0.8:
    dependencies:
      delayed-stream: 1.0.0

  comma-separated-tokens@2.0.3: {}

  commander@11.1.0: {}

  commander@14.0.2: {}

  common-ancestor-path@1.0.1: {}

  compute-scroll-into-view@3.1.1: {}

  concurrently@9.2.1:
    dependencies:
      chalk: 4.1.2
      rxjs: 7.8.2
      shell-quote: 1.8.3
      supports-color: 8.1.1
      tree-kill: 1.2.2
      yargs: 17.7.2

  conf@15.0.2:
    dependencies:
      ajv: 8.17.1
      ajv-formats: 3.0.1(ajv@8.17.1)
      atomically: 2.1.0
      debounce-fn: 6.0.0
      dot-prop: 10.1.0
      env-paths: 3.0.0
      json-schema-typed: 8.0.1
      semver: 7.7.3
      uint8array-extras: 1.5.0

  confbox@0.1.8: {}

  content-disposition@1.0.0:
    dependencies:
      safe-buffer: 5.2.1

  content-type@1.0.5: {}

  convert-source-map@2.0.0: {}

  cookie-signature@1.2.2: {}

  cookie@0.7.2: {}

  cookie@1.0.2: {}

  cors@2.8.5:
    dependencies:
      object-assign: 4.1.1
      vary: 1.1.2

  cosmiconfig@9.0.0(typescript@5.9.3):
    dependencies:
      env-paths: 2.2.1
      import-fresh: 3.3.1
      js-yaml: 4.1.0
      parse-json: 5.2.0
    optionalDependencies:
      typescript: 5.9.3

  cross-spawn@7.0.6:
    dependencies:
      path-key: 3.1.1
      shebang-command: 2.0.0
      which: 2.0.2

  css-dependency@0.0.3:
    dependencies:
      ansi-regex: 6.2.2

  cssesc@3.0.0: {}

  csstype@3.1.3: {}

  data-uri-to-buffer@4.0.1: {}

  dataloader@1.4.0: {}

  debounce-fn@6.0.0:
    dependencies:
      mimic-function: 5.0.1

  debug@4.4.3:
    dependencies:
      ms: 2.1.3

  decode-named-character-reference@1.2.0:
    dependencies:
      character-entities: 2.0.2

  decode-uri-component@0.4.1: {}

  dedent@1.7.0: {}

  deepmerge@4.3.1: {}

  defu@6.1.4: {}

  delayed-stream@1.0.0: {}

  depd@2.0.0: {}

  deprecation@2.3.1: {}

  dequal@2.0.3: {}

  detect-indent@6.1.0: {}

  detect-libc@2.1.2: {}

  detect-node-es@1.1.0: {}

  devlop@1.1.0:
    dependencies:
      dequal: 2.0.3

  diff@8.0.2: {}

  dir-glob@3.0.1:
    dependencies:
      path-type: 4.0.0

  dot-prop@10.1.0:
    dependencies:
      type-fest: 5.1.0

  dotenv@16.6.1: {}

  dotenv@17.2.3: {}

  dts-resolver@2.1.2: {}

  dunder-proto@1.0.1:
    dependencies:
      call-bind-apply-helpers: 1.0.2
      es-errors: 1.3.0
      gopd: 1.2.0

  eastasianwidth@0.2.0: {}

  eciesjs@0.4.16:
    dependencies:
      '@ecies/ciphers': 0.2.5(@noble/ciphers@1.3.0)
      '@noble/ciphers': 1.3.0
      '@noble/curves': 1.9.7
      '@noble/hashes': 1.8.0

  ee-first@1.1.1: {}

  electron-to-chromium@1.5.244: {}

  emoji-regex@10.6.0: {}

  emoji-regex@8.0.0: {}

  emoji-regex@9.2.2: {}

  empathic@2.0.0: {}

  encodeurl@2.0.0: {}

  encoding@0.1.13:
    dependencies:
      iconv-lite: 0.6.3
    optional: true

  enhanced-resolve@5.18.3:
    dependencies:
      graceful-fs: 4.2.11
      tapable: 2.3.0

  enquirer@2.4.1:
    dependencies:
      ansi-colors: 4.1.3
      strip-ansi: 6.0.1

  entities@4.5.0: {}

  entities@6.0.1: {}

  env-paths@2.2.1: {}

  env-paths@3.0.0: {}

  err-code@2.0.3: {}

  error-ex@1.3.4:
    dependencies:
      is-arrayish: 0.2.1

  es-define-property@1.0.1: {}

  es-errors@1.3.0: {}

  es-module-lexer@1.7.0: {}

  es-object-atoms@1.1.1:
    dependencies:
      es-errors: 1.3.0

  es-set-tostringtag@2.1.0:
    dependencies:
      es-errors: 1.3.0
      get-intrinsic: 1.3.0
      has-tostringtag: 1.0.2
      hasown: 2.0.2

  esast-util-from-estree@2.0.0:
    dependencies:
      '@types/estree-jsx': 1.0.5
      devlop: 1.1.0
      estree-util-visit: 2.0.0
      unist-util-position-from-estree: 2.0.0

  esast-util-from-js@2.0.1:
    dependencies:
      '@types/estree-jsx': 1.0.5
      acorn: 8.15.0
      esast-util-from-estree: 2.0.0
      vfile-message: 4.0.3

  esbuild@0.25.12:
    optionalDependencies:
      '@esbuild/aix-ppc64': 0.25.12
      '@esbuild/android-arm': 0.25.12
      '@esbuild/android-arm64': 0.25.12
      '@esbuild/android-x64': 0.25.12
      '@esbuild/darwin-arm64': 0.25.12
      '@esbuild/darwin-x64': 0.25.12
      '@esbuild/freebsd-arm64': 0.25.12
      '@esbuild/freebsd-x64': 0.25.12
      '@esbuild/linux-arm': 0.25.12
      '@esbuild/linux-arm64': 0.25.12
      '@esbuild/linux-ia32': 0.25.12
      '@esbuild/linux-loong64': 0.25.12
      '@esbuild/linux-mips64el': 0.25.12
      '@esbuild/linux-ppc64': 0.25.12
      '@esbuild/linux-riscv64': 0.25.12
      '@esbuild/linux-s390x': 0.25.12
      '@esbuild/linux-x64': 0.25.12
      '@esbuild/netbsd-arm64': 0.25.12
      '@esbuild/netbsd-x64': 0.25.12
      '@esbuild/openbsd-arm64': 0.25.12
      '@esbuild/openbsd-x64': 0.25.12
      '@esbuild/openharmony-arm64': 0.25.12
      '@esbuild/sunos-x64': 0.25.12
      '@esbuild/win32-arm64': 0.25.12
      '@esbuild/win32-ia32': 0.25.12
      '@esbuild/win32-x64': 0.25.12

  escalade@3.2.0: {}

  escape-html@1.0.3: {}

  escape-string-regexp@5.0.0: {}

  esm-env@1.2.2: {}

  esprima@4.0.1: {}

  esrap@2.1.0:
    dependencies:
      '@jridgewell/sourcemap-codec': 1.5.5

  estree-util-attach-comments@3.0.0:
    dependencies:
      '@types/estree': 1.0.8

  estree-util-build-jsx@3.0.1:
    dependencies:
      '@types/estree-jsx': 1.0.5
      devlop: 1.1.0
      estree-util-is-identifier-name: 3.0.0
      estree-walker: 3.0.3

  estree-util-is-identifier-name@3.0.0: {}

  estree-util-scope@1.0.0:
    dependencies:
      '@types/estree': 1.0.8
      devlop: 1.1.0

  estree-util-to-js@2.0.0:
    dependencies:
      '@types/estree-jsx': 1.0.5
      astring: 1.9.0
      source-map: 0.7.6

  estree-util-value-to-estree@3.5.0:
    dependencies:
      '@types/estree': 1.0.8

  estree-util-visit@2.0.0:
    dependencies:
      '@types/estree-jsx': 1.0.5
      '@types/unist': 3.0.3

  estree-walker@2.0.2: {}

  estree-walker@3.0.3:
    dependencies:
      '@types/estree': 1.0.8

  etag@1.8.1: {}

  eventsource-parser@3.0.6: {}

  eventsource@3.0.7:
    dependencies:
      eventsource-parser: 3.0.6

  execa@5.1.1:
    dependencies:
      cross-spawn: 7.0.6
      get-stream: 6.0.1
      human-signals: 2.1.0
      is-stream: 2.0.1
      merge-stream: 2.0.0
      npm-run-path: 4.0.1
      onetime: 5.1.2
      signal-exit: 3.0.7
      strip-final-newline: 2.0.0

  execa@9.6.0:
    dependencies:
      '@sindresorhus/merge-streams': 4.0.0
      cross-spawn: 7.0.6
      figures: 6.1.0
      get-stream: 9.0.1
      human-signals: 8.0.1
      is-plain-obj: 4.1.0
      is-stream: 4.0.1
      npm-run-path: 6.0.0
      pretty-ms: 9.3.0
      signal-exit: 4.1.0
      strip-final-newline: 4.0.0
      yoctocolors: 2.1.2

  expect-type@1.2.2: {}

  exponential-backoff@3.1.3: {}

  express-rate-limit@7.5.1(express@5.1.0):
    dependencies:
      express: 5.1.0

  express@5.1.0:
    dependencies:
      accepts: 2.0.0
      body-parser: 2.2.0
      content-disposition: 1.0.0
      content-type: 1.0.5
      cookie: 0.7.2
      cookie-signature: 1.2.2
      debug: 4.4.3
      encodeurl: 2.0.0
      escape-html: 1.0.3
      etag: 1.8.1
      finalhandler: 2.1.0
      fresh: 2.0.0
      http-errors: 2.0.0
      merge-descriptors: 2.0.0
      mime-types: 3.0.1
      on-finished: 2.4.1
      once: 1.4.0
      parseurl: 1.3.3
      proxy-addr: 2.0.7
      qs: 6.14.0
      range-parser: 1.2.1
      router: 2.2.0
      send: 1.2.0
      serve-static: 2.2.0
      statuses: 2.0.2
      type-is: 2.0.1
      vary: 1.1.2
    transitivePeerDependencies:
      - supports-color

  extend@3.0.2: {}

  extendable-error@0.1.7: {}

  fast-deep-equal@3.1.3: {}

  fast-glob@3.3.3:
    dependencies:
      '@nodelib/fs.stat': 2.0.5
      '@nodelib/fs.walk': 1.2.8
      glob-parent: 5.1.2
      merge2: 1.4.1
      micromatch: 4.0.8

  fast-uri@3.1.0: {}

  fastq@1.19.1:
    dependencies:
      reusify: 1.1.0

  fdir@6.5.0(picomatch@4.0.3):
    optionalDependencies:
      picomatch: 4.0.3

  fetch-blob@3.2.0:
    dependencies:
      node-domexception: 1.0.0
      web-streams-polyfill: 3.3.3

  fflate@0.8.2:
    optional: true

  figures@6.1.0:
    dependencies:
      is-unicode-supported: 2.1.0

  fill-range@7.1.1:
    dependencies:
      to-regex-range: 5.0.1

  filter-obj@5.1.0: {}

  finalhandler@2.1.0:
    dependencies:
      debug: 4.4.3
      encodeurl: 2.0.0
      escape-html: 1.0.3
      on-finished: 2.4.1
      parseurl: 1.3.3
      statuses: 2.0.2
    transitivePeerDependencies:
      - supports-color

  find-up@4.1.0:
    dependencies:
      locate-path: 5.0.0
      path-exists: 4.0.0

  follow-redirects@1.15.11: {}

  foreground-child@3.3.1:
    dependencies:
      cross-spawn: 7.0.6
      signal-exit: 4.1.0

  form-data@4.0.4:
    dependencies:
      asynckit: 0.4.0
      combined-stream: 1.0.8
      es-set-tostringtag: 2.1.0
      hasown: 2.0.2
      mime-types: 2.1.35

  formdata-polyfill@4.0.10:
    dependencies:
      fetch-blob: 3.2.0

  forwarded@0.2.0: {}

  framer-motion@12.23.24(react-dom@19.2.0(react@19.2.0))(react@19.2.0):
    dependencies:
      motion-dom: 12.23.23
      motion-utils: 12.23.6
      tslib: 2.8.1
    optionalDependencies:
      react: 19.2.0
      react-dom: 19.2.0(react@19.2.0)

  fresh@2.0.0: {}

  fs-extra@11.3.2:
    dependencies:
      graceful-fs: 4.2.11
      jsonfile: 6.2.0
      universalify: 2.0.1

  fs-extra@7.0.1:
    dependencies:
      graceful-fs: 4.2.11
      jsonfile: 4.0.0
      universalify: 0.1.2

  fs-extra@8.1.0:
    dependencies:
      graceful-fs: 4.2.11
      jsonfile: 4.0.0
      universalify: 0.1.2

  fs-minipass@3.0.3:
    dependencies:
      minipass: 7.1.2

  fsevents@2.3.3:
    optional: true

  fumadocs-core@16.0.7(@types/react@19.2.2)(lucide-react@0.552.0(react@19.2.0))(next@16.0.1(react-dom@19.2.0(react@19.2.0))(react@19.2.0))(react-dom@19.2.0(react@19.2.0))(react@19.2.0):
    dependencies:
      '@formatjs/intl-localematcher': 0.6.2
      '@orama/orama': 3.1.16
      '@shikijs/rehype': 3.14.0
      '@shikijs/transformers': 3.14.0
      estree-util-value-to-estree: 3.5.0
      github-slugger: 2.0.0
      hast-util-to-estree: 3.1.3
      hast-util-to-jsx-runtime: 2.3.6
      image-size: 2.0.2
      negotiator: 1.0.0
      npm-to-yarn: 3.0.1
      path-to-regexp: 8.3.0
      remark: 15.0.1
      remark-gfm: 4.0.1
      remark-rehype: 11.1.2
      scroll-into-view-if-needed: 3.1.0
      shiki: 3.14.0
      unist-util-visit: 5.0.0
    optionalDependencies:
      '@types/react': 19.2.2
      lucide-react: 0.552.0(react@19.2.0)
      next: 16.0.1(react-dom@19.2.0(react@19.2.0))(react@19.2.0)
      react: 19.2.0
      react-dom: 19.2.0(react@19.2.0)
    transitivePeerDependencies:
      - supports-color

  fumadocs-mdx@13.0.5(fumadocs-core@16.0.7(@types/react@19.2.2)(lucide-react@0.552.0(react@19.2.0))(next@16.0.1(react-dom@19.2.0(react@19.2.0))(react@19.2.0))(react-dom@19.2.0(react@19.2.0))(react@19.2.0))(next@16.0.1(react-dom@19.2.0(react@19.2.0))(react@19.2.0))(react@19.2.0)(vite@7.2.0(@types/node@24.10.0)(jiti@2.6.1)(lightningcss@1.30.2)):
    dependencies:
      '@mdx-js/mdx': 3.1.1
      '@standard-schema/spec': 1.0.0
      chokidar: 4.0.3
      esbuild: 0.25.12
      estree-util-value-to-estree: 3.5.0
      fumadocs-core: 16.0.7(@types/react@19.2.2)(lucide-react@0.552.0(react@19.2.0))(next@16.0.1(react-dom@19.2.0(react@19.2.0))(react@19.2.0))(react-dom@19.2.0(react@19.2.0))(react@19.2.0)
      js-yaml: 4.1.0
      lru-cache: 11.2.2
      mdast-util-to-markdown: 2.1.2
      picocolors: 1.1.1
      picomatch: 4.0.3
      remark-mdx: 3.1.1
      tinyexec: 1.0.1
      tinyglobby: 0.2.15
      unified: 11.0.5
      unist-util-remove-position: 5.0.0
      unist-util-visit: 5.0.0
      zod: 4.1.12
    optionalDependencies:
      next: 16.0.1(react-dom@19.2.0(react@19.2.0))(react@19.2.0)
      react: 19.2.0
      vite: 7.2.0(@types/node@24.10.0)(jiti@2.6.1)(lightningcss@1.30.2)
    transitivePeerDependencies:
      - supports-color

  fumadocs-ui@16.0.7(@types/react-dom@19.2.2(@types/react@19.2.2))(@types/react@19.2.2)(lucide-react@0.552.0(react@19.2.0))(next@16.0.1(react-dom@19.2.0(react@19.2.0))(react@19.2.0))(react-dom@19.2.0(react@19.2.0))(react@19.2.0)(tailwindcss@4.1.16):
    dependencies:
      '@radix-ui/react-accordion': 1.2.12(@types/react-dom@19.2.2(@types/react@19.2.2))(@types/react@19.2.2)(react-dom@19.2.0(react@19.2.0))(react@19.2.0)
      '@radix-ui/react-collapsible': 1.1.12(@types/react-dom@19.2.2(@types/react@19.2.2))(@types/react@19.2.2)(react-dom@19.2.0(react@19.2.0))(react@19.2.0)
      '@radix-ui/react-dialog': 1.1.15(@types/react-dom@19.2.2(@types/react@19.2.2))(@types/react@19.2.2)(react-dom@19.2.0(react@19.2.0))(react@19.2.0)
      '@radix-ui/react-direction': 1.1.1(@types/react@19.2.2)(react@19.2.0)
      '@radix-ui/react-navigation-menu': 1.2.14(@types/react-dom@19.2.2(@types/react@19.2.2))(@types/react@19.2.2)(react-dom@19.2.0(react@19.2.0))(react@19.2.0)
      '@radix-ui/react-popover': 1.1.15(@types/react-dom@19.2.2(@types/react@19.2.2))(@types/react@19.2.2)(react-dom@19.2.0(react@19.2.0))(react@19.2.0)
      '@radix-ui/react-presence': 1.1.5(@types/react-dom@19.2.2(@types/react@19.2.2))(@types/react@19.2.2)(react-dom@19.2.0(react@19.2.0))(react@19.2.0)
      '@radix-ui/react-scroll-area': 1.2.10(@types/react-dom@19.2.2(@types/react@19.2.2))(@types/react@19.2.2)(react-dom@19.2.0(react@19.2.0))(react@19.2.0)
      '@radix-ui/react-slot': 1.2.4(@types/react@19.2.2)(react@19.2.0)
      '@radix-ui/react-tabs': 1.1.13(@types/react-dom@19.2.2(@types/react@19.2.2))(@types/react@19.2.2)(react-dom@19.2.0(react@19.2.0))(react@19.2.0)
      class-variance-authority: 0.7.1
      fumadocs-core: 16.0.7(@types/react@19.2.2)(lucide-react@0.552.0(react@19.2.0))(next@16.0.1(react-dom@19.2.0(react@19.2.0))(react@19.2.0))(react-dom@19.2.0(react@19.2.0))(react@19.2.0)
      lodash.merge: 4.6.2
      next-themes: 0.4.6(react-dom@19.2.0(react@19.2.0))(react@19.2.0)
      postcss-selector-parser: 7.1.0
      react: 19.2.0
      react-dom: 19.2.0(react@19.2.0)
      react-medium-image-zoom: 5.4.0(react-dom@19.2.0(react@19.2.0))(react@19.2.0)
      scroll-into-view-if-needed: 3.1.0
      tailwind-merge: 3.3.1
    optionalDependencies:
      '@types/react': 19.2.2
      next: 16.0.1(react-dom@19.2.0(react@19.2.0))(react@19.2.0)
      tailwindcss: 4.1.16
    transitivePeerDependencies:
      - '@mixedbread/sdk'
      - '@orama/core'
      - '@tanstack/react-router'
      - '@types/react-dom'
      - algoliasearch
      - lucide-react
      - react-router
      - supports-color
      - waku

  function-bind@1.1.2: {}

  fuzzysort@3.1.0: {}

  fzf@0.5.2: {}

  gensync@1.0.0-beta.2: {}

  get-caller-file@2.0.5: {}

  get-east-asian-width@1.4.0: {}

  get-intrinsic@1.3.0:
    dependencies:
      call-bind-apply-helpers: 1.0.2
      es-define-property: 1.0.1
      es-errors: 1.3.0
      es-object-atoms: 1.1.1
      function-bind: 1.1.2
      get-proto: 1.0.1
      gopd: 1.2.0
      has-symbols: 1.1.0
      hasown: 2.0.2
      math-intrinsics: 1.1.0

  get-nonce@1.0.1: {}

  get-own-enumerable-keys@1.0.0: {}

  get-proto@1.0.1:
    dependencies:
      dunder-proto: 1.0.1
      es-object-atoms: 1.1.1

  get-stream@6.0.1: {}

  get-stream@9.0.1:
    dependencies:
      '@sec-ant/readable-stream': 0.4.1
      is-stream: 4.0.1

  get-tsconfig@4.13.0:
    dependencies:
      resolve-pkg-maps: 1.0.0

  github-slugger@2.0.0: {}

  glob-parent@5.1.2:
    dependencies:
      is-glob: 4.0.3

  glob@10.4.5:
    dependencies:
      foreground-child: 3.3.1
      jackspeak: 3.4.3
      minimatch: 9.0.5
      minipass: 7.1.2
      package-json-from-dist: 1.0.1
      path-scurry: 1.11.1

  glob@11.0.3:
    dependencies:
      foreground-child: 3.3.1
      jackspeak: 4.1.1
      minimatch: 10.1.1
      minipass: 7.1.2
      package-json-from-dist: 1.0.1
      path-scurry: 2.0.0

  globby@11.1.0:
    dependencies:
      array-union: 2.1.0
      dir-glob: 3.0.1
      fast-glob: 3.3.3
      ignore: 5.3.2
      merge2: 1.4.1
      slash: 3.0.0

  gopd@1.2.0: {}

  graceful-fs@4.2.11: {}

  graphql@16.11.0: {}

  has-flag@4.0.0: {}

  has-symbols@1.1.0: {}

  has-tostringtag@1.0.2:
    dependencies:
      has-symbols: 1.1.0

  hasown@2.0.2:
    dependencies:
      function-bind: 1.1.2

  hast-util-to-estree@3.1.3:
    dependencies:
      '@types/estree': 1.0.8
      '@types/estree-jsx': 1.0.5
      '@types/hast': 3.0.4
      comma-separated-tokens: 2.0.3
      devlop: 1.1.0
      estree-util-attach-comments: 3.0.0
      estree-util-is-identifier-name: 3.0.0
      hast-util-whitespace: 3.0.0
      mdast-util-mdx-expression: 2.0.1
      mdast-util-mdx-jsx: 3.2.0
      mdast-util-mdxjs-esm: 2.0.1
      property-information: 7.1.0
      space-separated-tokens: 2.0.2
      style-to-js: 1.1.18
      unist-util-position: 5.0.0
      zwitch: 2.0.4
    transitivePeerDependencies:
      - supports-color

  hast-util-to-html@9.0.5:
    dependencies:
      '@types/hast': 3.0.4
      '@types/unist': 3.0.3
      ccount: 2.0.1
      comma-separated-tokens: 2.0.3
      hast-util-whitespace: 3.0.0
      html-void-elements: 3.0.0
      mdast-util-to-hast: 13.2.0
      property-information: 7.1.0
      space-separated-tokens: 2.0.2
      stringify-entities: 4.0.4
      zwitch: 2.0.4

  hast-util-to-jsx-runtime@2.3.6:
    dependencies:
      '@types/estree': 1.0.8
      '@types/hast': 3.0.4
      '@types/unist': 3.0.3
      comma-separated-tokens: 2.0.3
      devlop: 1.1.0
      estree-util-is-identifier-name: 3.0.0
      hast-util-whitespace: 3.0.0
      mdast-util-mdx-expression: 2.0.1
      mdast-util-mdx-jsx: 3.2.0
      mdast-util-mdxjs-esm: 2.0.1
      property-information: 7.1.0
      space-separated-tokens: 2.0.2
      style-to-js: 1.1.18
      unist-util-position: 5.0.0
      vfile-message: 4.0.3
    transitivePeerDependencies:
      - supports-color

  hast-util-to-string@3.0.1:
    dependencies:
      '@types/hast': 3.0.4

  hast-util-whitespace@3.0.0:
    dependencies:
      '@types/hast': 3.0.4

  headers-polyfill@4.0.3: {}

  hookable@5.5.3: {}

  hosted-git-info@9.0.2:
    dependencies:
      lru-cache: 11.2.2

  html-void-elements@3.0.0: {}

  http-cache-semantics@4.2.0: {}

  http-errors@2.0.0:
    dependencies:
      depd: 2.0.0
      inherits: 2.0.4
      setprototypeof: 1.2.0
      statuses: 2.0.1
      toidentifier: 1.0.1

  http-proxy-agent@7.0.2:
    dependencies:
      agent-base: 7.1.4
      debug: 4.4.3
    transitivePeerDependencies:
      - supports-color

  https-proxy-agent@7.0.6:
    dependencies:
      agent-base: 7.1.4
      debug: 4.4.3
    transitivePeerDependencies:
      - supports-color

  human-id@4.1.2: {}

  human-signals@2.1.0: {}

  human-signals@8.0.1: {}

  iconv-lite@0.6.3:
    dependencies:
      safer-buffer: 2.1.2

  iconv-lite@0.7.0:
    dependencies:
      safer-buffer: 2.1.2

  ignore-walk@8.0.0:
    dependencies:
      minimatch: 10.1.1

  ignore@5.3.2: {}

  image-size@2.0.2: {}

  import-fresh@3.3.1:
    dependencies:
      parent-module: 1.0.1
      resolve-from: 4.0.0

  imurmurhash@0.1.4: {}

  inherits@2.0.4: {}

  ini@5.0.0: {}

  inline-style-parser@0.2.4: {}

  ip-address@10.0.1: {}

  ipaddr.js@1.9.1: {}

  is-alphabetical@2.0.1: {}

  is-alphanumerical@2.0.1:
    dependencies:
      is-alphabetical: 2.0.1
      is-decimal: 2.0.1

  is-arrayish@0.2.1: {}

  is-decimal@2.0.1: {}

  is-extglob@2.1.1: {}

  is-fullwidth-code-point@3.0.0: {}

  is-glob@4.0.3:
    dependencies:
      is-extglob: 2.1.1

  is-hexadecimal@2.0.1: {}

  is-interactive@2.0.0: {}

  is-node-process@1.2.0: {}

  is-number@7.0.0: {}

  is-obj@3.0.0: {}

  is-plain-obj@4.1.0: {}

  is-promise@4.0.0: {}

  is-reference@3.0.3:
    dependencies:
      '@types/estree': 1.0.8

  is-regexp@3.1.0: {}

  is-stream@2.0.1: {}

  is-stream@4.0.1: {}

  is-subdir@1.2.0:
    dependencies:
      better-path-resolve: 1.0.0

  is-unicode-supported@1.3.0: {}

  is-unicode-supported@2.1.0: {}

  is-windows@1.0.2: {}

  isbinaryfile@5.0.6: {}

  isexe@2.0.0: {}

  isexe@3.1.1: {}

  jackspeak@3.4.3:
    dependencies:
      '@isaacs/cliui': 8.0.2
    optionalDependencies:
      '@pkgjs/parseargs': 0.11.0

  jackspeak@4.1.1:
    dependencies:
      '@isaacs/cliui': 8.0.2

  jiti@2.6.1: {}

  joi@18.0.1:
    dependencies:
      '@hapi/address': 5.1.1
      '@hapi/formula': 3.0.2
      '@hapi/hoek': 11.0.7
      '@hapi/pinpoint': 2.0.1
      '@hapi/tlds': 1.1.4
      '@hapi/topo': 6.0.2
      '@standard-schema/spec': 1.0.0

  js-tokens@4.0.0: {}

  js-yaml@3.14.1:
    dependencies:
      argparse: 1.0.10
      esprima: 4.0.1

  js-yaml@4.1.0:
    dependencies:
      argparse: 2.0.1

  jsesc@3.1.0: {}

  json-parse-even-better-errors@2.3.1: {}

  json-parse-even-better-errors@4.0.0: {}

  json-parse-even-better-errors@5.0.0: {}

  json-rpc-2.0@1.7.1: {}

  json-schema-traverse@1.0.0: {}

  json-schema-typed@8.0.1: {}

  json-stringify-nice@1.1.4: {}

  json5@2.2.3: {}

  jsonfile@4.0.0:
    optionalDependencies:
      graceful-fs: 4.2.11

  jsonfile@6.2.0:
    dependencies:
      universalify: 2.0.1
    optionalDependencies:
      graceful-fs: 4.2.11

  jsonparse@1.3.1: {}

  just-diff-apply@5.5.0: {}

  just-diff@6.0.2: {}

  kleur@3.0.3: {}

  kleur@4.1.5: {}

  lightningcss-android-arm64@1.30.2:
    optional: true

  lightningcss-darwin-arm64@1.30.2:
    optional: true

  lightningcss-darwin-x64@1.30.2:
    optional: true

  lightningcss-freebsd-x64@1.30.2:
    optional: true

  lightningcss-linux-arm-gnueabihf@1.30.2:
    optional: true

  lightningcss-linux-arm64-gnu@1.30.2:
    optional: true

  lightningcss-linux-arm64-musl@1.30.2:
    optional: true

  lightningcss-linux-x64-gnu@1.30.2:
    optional: true

  lightningcss-linux-x64-musl@1.30.2:
    optional: true

  lightningcss-win32-arm64-msvc@1.30.2:
    optional: true

  lightningcss-win32-x64-msvc@1.30.2:
    optional: true

  lightningcss@1.30.2:
    dependencies:
      detect-libc: 2.1.2
    optionalDependencies:
      lightningcss-android-arm64: 1.30.2
      lightningcss-darwin-arm64: 1.30.2
      lightningcss-darwin-x64: 1.30.2
      lightningcss-freebsd-x64: 1.30.2
      lightningcss-linux-arm-gnueabihf: 1.30.2
      lightningcss-linux-arm64-gnu: 1.30.2
      lightningcss-linux-arm64-musl: 1.30.2
      lightningcss-linux-x64-gnu: 1.30.2
      lightningcss-linux-x64-musl: 1.30.2
      lightningcss-win32-arm64-msvc: 1.30.2
      lightningcss-win32-x64-msvc: 1.30.2

  lines-and-columns@1.2.4: {}

  locate-character@3.0.0: {}

  locate-path@5.0.0:
    dependencies:
      p-locate: 4.1.0

  lodash.merge@4.6.2: {}

  lodash.startcase@4.4.0: {}

  lodash@4.17.21: {}

  log-symbols@6.0.0:
    dependencies:
      chalk: 5.6.2
      is-unicode-supported: 1.3.0

  longest-streak@3.1.0: {}

  lru-cache@10.4.3: {}

  lru-cache@11.2.2: {}

  lru-cache@5.1.1:
    dependencies:
      yallist: 3.1.1

  lucide-react@0.552.0(react@19.2.0):
    dependencies:
      react: 19.2.0

  magic-string@0.30.21:
    dependencies:
      '@jridgewell/sourcemap-codec': 1.5.5

  make-fetch-happen@14.0.3:
    dependencies:
      '@npmcli/agent': 3.0.0
      cacache: 19.0.1
      http-cache-semantics: 4.2.0
      minipass: 7.1.2
      minipass-fetch: 4.0.1
      minipass-flush: 1.0.5
      minipass-pipeline: 1.2.4
      negotiator: 1.0.0
      proc-log: 5.0.0
      promise-retry: 2.0.1
      ssri: 12.0.0
    transitivePeerDependencies:
      - supports-color

  make-fetch-happen@15.0.2:
    dependencies:
      '@npmcli/agent': 4.0.0
      cacache: 20.0.1
      http-cache-semantics: 4.2.0
      minipass: 7.1.2
      minipass-fetch: 4.0.1
      minipass-flush: 1.0.5
      minipass-pipeline: 1.2.4
      negotiator: 1.0.0
      proc-log: 5.0.0
      promise-retry: 2.0.1
      ssri: 12.0.0
    transitivePeerDependencies:
      - supports-color

  markdown-extensions@2.0.0: {}

  markdown-table@3.0.4: {}

  math-intrinsics@1.1.0: {}

  mdast-util-find-and-replace@3.0.2:
    dependencies:
      '@types/mdast': 4.0.4
      escape-string-regexp: 5.0.0
      unist-util-is: 6.0.1
      unist-util-visit-parents: 6.0.2

  mdast-util-from-markdown@2.0.2:
    dependencies:
      '@types/mdast': 4.0.4
      '@types/unist': 3.0.3
      decode-named-character-reference: 1.2.0
      devlop: 1.1.0
      mdast-util-to-string: 4.0.0
      micromark: 4.0.2
      micromark-util-decode-numeric-character-reference: 2.0.2
      micromark-util-decode-string: 2.0.1
      micromark-util-normalize-identifier: 2.0.1
      micromark-util-symbol: 2.0.1
      micromark-util-types: 2.0.2
      unist-util-stringify-position: 4.0.0
    transitivePeerDependencies:
      - supports-color

  mdast-util-gfm-autolink-literal@2.0.1:
    dependencies:
      '@types/mdast': 4.0.4
      ccount: 2.0.1
      devlop: 1.1.0
      mdast-util-find-and-replace: 3.0.2
      micromark-util-character: 2.1.1

  mdast-util-gfm-footnote@2.1.0:
    dependencies:
      '@types/mdast': 4.0.4
      devlop: 1.1.0
      mdast-util-from-markdown: 2.0.2
      mdast-util-to-markdown: 2.1.2
      micromark-util-normalize-identifier: 2.0.1
    transitivePeerDependencies:
      - supports-color

  mdast-util-gfm-strikethrough@2.0.0:
    dependencies:
      '@types/mdast': 4.0.4
      mdast-util-from-markdown: 2.0.2
      mdast-util-to-markdown: 2.1.2
    transitivePeerDependencies:
      - supports-color

  mdast-util-gfm-table@2.0.0:
    dependencies:
      '@types/mdast': 4.0.4
      devlop: 1.1.0
      markdown-table: 3.0.4
      mdast-util-from-markdown: 2.0.2
      mdast-util-to-markdown: 2.1.2
    transitivePeerDependencies:
      - supports-color

  mdast-util-gfm-task-list-item@2.0.0:
    dependencies:
      '@types/mdast': 4.0.4
      devlop: 1.1.0
      mdast-util-from-markdown: 2.0.2
      mdast-util-to-markdown: 2.1.2
    transitivePeerDependencies:
      - supports-color

  mdast-util-gfm@3.1.0:
    dependencies:
      mdast-util-from-markdown: 2.0.2
      mdast-util-gfm-autolink-literal: 2.0.1
      mdast-util-gfm-footnote: 2.1.0
      mdast-util-gfm-strikethrough: 2.0.0
      mdast-util-gfm-table: 2.0.0
      mdast-util-gfm-task-list-item: 2.0.0
      mdast-util-to-markdown: 2.1.2
    transitivePeerDependencies:
      - supports-color

  mdast-util-mdx-expression@2.0.1:
    dependencies:
      '@types/estree-jsx': 1.0.5
      '@types/hast': 3.0.4
      '@types/mdast': 4.0.4
      devlop: 1.1.0
      mdast-util-from-markdown: 2.0.2
      mdast-util-to-markdown: 2.1.2
    transitivePeerDependencies:
      - supports-color

  mdast-util-mdx-jsx@3.2.0:
    dependencies:
      '@types/estree-jsx': 1.0.5
      '@types/hast': 3.0.4
      '@types/mdast': 4.0.4
      '@types/unist': 3.0.3
      ccount: 2.0.1
      devlop: 1.1.0
      mdast-util-from-markdown: 2.0.2
      mdast-util-to-markdown: 2.1.2
      parse-entities: 4.0.2
      stringify-entities: 4.0.4
      unist-util-stringify-position: 4.0.0
      vfile-message: 4.0.3
    transitivePeerDependencies:
      - supports-color

  mdast-util-mdx@3.0.0:
    dependencies:
      mdast-util-from-markdown: 2.0.2
      mdast-util-mdx-expression: 2.0.1
      mdast-util-mdx-jsx: 3.2.0
      mdast-util-mdxjs-esm: 2.0.1
      mdast-util-to-markdown: 2.1.2
    transitivePeerDependencies:
      - supports-color

  mdast-util-mdxjs-esm@2.0.1:
    dependencies:
      '@types/estree-jsx': 1.0.5
      '@types/hast': 3.0.4
      '@types/mdast': 4.0.4
      devlop: 1.1.0
      mdast-util-from-markdown: 2.0.2
      mdast-util-to-markdown: 2.1.2
    transitivePeerDependencies:
      - supports-color

  mdast-util-phrasing@4.1.0:
    dependencies:
      '@types/mdast': 4.0.4
      unist-util-is: 6.0.1

  mdast-util-to-hast@13.2.0:
    dependencies:
      '@types/hast': 3.0.4
      '@types/mdast': 4.0.4
      '@ungap/structured-clone': 1.3.0
      devlop: 1.1.0
      micromark-util-sanitize-uri: 2.0.1
      trim-lines: 3.0.1
      unist-util-position: 5.0.0
      unist-util-visit: 5.0.0
      vfile: 6.0.3

  mdast-util-to-markdown@2.1.2:
    dependencies:
      '@types/mdast': 4.0.4
      '@types/unist': 3.0.3
      longest-streak: 3.1.0
      mdast-util-phrasing: 4.1.0
      mdast-util-to-string: 4.0.0
      micromark-util-classify-character: 2.0.1
      micromark-util-decode-string: 2.0.1
      unist-util-visit: 5.0.0
      zwitch: 2.0.4

  mdast-util-to-string@4.0.0:
    dependencies:
      '@types/mdast': 4.0.4

  media-typer@1.1.0: {}

  merge-descriptors@2.0.0: {}

  merge-stream@2.0.0: {}

  merge2@1.4.1: {}

  micromark-core-commonmark@2.0.3:
    dependencies:
      decode-named-character-reference: 1.2.0
      devlop: 1.1.0
      micromark-factory-destination: 2.0.1
      micromark-factory-label: 2.0.1
      micromark-factory-space: 2.0.1
      micromark-factory-title: 2.0.1
      micromark-factory-whitespace: 2.0.1
      micromark-util-character: 2.1.1
      micromark-util-chunked: 2.0.1
      micromark-util-classify-character: 2.0.1
      micromark-util-html-tag-name: 2.0.1
      micromark-util-normalize-identifier: 2.0.1
      micromark-util-resolve-all: 2.0.1
      micromark-util-subtokenize: 2.1.0
      micromark-util-symbol: 2.0.1
      micromark-util-types: 2.0.2

  micromark-extension-gfm-autolink-literal@2.1.0:
    dependencies:
      micromark-util-character: 2.1.1
      micromark-util-sanitize-uri: 2.0.1
      micromark-util-symbol: 2.0.1
      micromark-util-types: 2.0.2

  micromark-extension-gfm-footnote@2.1.0:
    dependencies:
      devlop: 1.1.0
      micromark-core-commonmark: 2.0.3
      micromark-factory-space: 2.0.1
      micromark-util-character: 2.1.1
      micromark-util-normalize-identifier: 2.0.1
      micromark-util-sanitize-uri: 2.0.1
      micromark-util-symbol: 2.0.1
      micromark-util-types: 2.0.2

  micromark-extension-gfm-strikethrough@2.1.0:
    dependencies:
      devlop: 1.1.0
      micromark-util-chunked: 2.0.1
      micromark-util-classify-character: 2.0.1
      micromark-util-resolve-all: 2.0.1
      micromark-util-symbol: 2.0.1
      micromark-util-types: 2.0.2

  micromark-extension-gfm-table@2.1.1:
    dependencies:
      devlop: 1.1.0
      micromark-factory-space: 2.0.1
      micromark-util-character: 2.1.1
      micromark-util-symbol: 2.0.1
      micromark-util-types: 2.0.2

  micromark-extension-gfm-tagfilter@2.0.0:
    dependencies:
      micromark-util-types: 2.0.2

  micromark-extension-gfm-task-list-item@2.1.0:
    dependencies:
      devlop: 1.1.0
      micromark-factory-space: 2.0.1
      micromark-util-character: 2.1.1
      micromark-util-symbol: 2.0.1
      micromark-util-types: 2.0.2

  micromark-extension-gfm@3.0.0:
    dependencies:
      micromark-extension-gfm-autolink-literal: 2.1.0
      micromark-extension-gfm-footnote: 2.1.0
      micromark-extension-gfm-strikethrough: 2.1.0
      micromark-extension-gfm-table: 2.1.1
      micromark-extension-gfm-tagfilter: 2.0.0
      micromark-extension-gfm-task-list-item: 2.1.0
      micromark-util-combine-extensions: 2.0.1
      micromark-util-types: 2.0.2

  micromark-extension-mdx-expression@3.0.1:
    dependencies:
      '@types/estree': 1.0.8
      devlop: 1.1.0
      micromark-factory-mdx-expression: 2.0.3
      micromark-factory-space: 2.0.1
      micromark-util-character: 2.1.1
      micromark-util-events-to-acorn: 2.0.3
      micromark-util-symbol: 2.0.1
      micromark-util-types: 2.0.2

  micromark-extension-mdx-jsx@3.0.2:
    dependencies:
      '@types/estree': 1.0.8
      devlop: 1.1.0
      estree-util-is-identifier-name: 3.0.0
      micromark-factory-mdx-expression: 2.0.3
      micromark-factory-space: 2.0.1
      micromark-util-character: 2.1.1
      micromark-util-events-to-acorn: 2.0.3
      micromark-util-symbol: 2.0.1
      micromark-util-types: 2.0.2
      vfile-message: 4.0.3

  micromark-extension-mdx-md@2.0.0:
    dependencies:
      micromark-util-types: 2.0.2

  micromark-extension-mdxjs-esm@3.0.0:
    dependencies:
      '@types/estree': 1.0.8
      devlop: 1.1.0
      micromark-core-commonmark: 2.0.3
      micromark-util-character: 2.1.1
      micromark-util-events-to-acorn: 2.0.3
      micromark-util-symbol: 2.0.1
      micromark-util-types: 2.0.2
      unist-util-position-from-estree: 2.0.0
      vfile-message: 4.0.3

  micromark-extension-mdxjs@3.0.0:
    dependencies:
      acorn: 8.15.0
      acorn-jsx: 5.3.2(acorn@8.15.0)
      micromark-extension-mdx-expression: 3.0.1
      micromark-extension-mdx-jsx: 3.0.2
      micromark-extension-mdx-md: 2.0.0
      micromark-extension-mdxjs-esm: 3.0.0
      micromark-util-combine-extensions: 2.0.1
      micromark-util-types: 2.0.2

  micromark-factory-destination@2.0.1:
    dependencies:
      micromark-util-character: 2.1.1
      micromark-util-symbol: 2.0.1
      micromark-util-types: 2.0.2

  micromark-factory-label@2.0.1:
    dependencies:
      devlop: 1.1.0
      micromark-util-character: 2.1.1
      micromark-util-symbol: 2.0.1
      micromark-util-types: 2.0.2

  micromark-factory-mdx-expression@2.0.3:
    dependencies:
      '@types/estree': 1.0.8
      devlop: 1.1.0
      micromark-factory-space: 2.0.1
      micromark-util-character: 2.1.1
      micromark-util-events-to-acorn: 2.0.3
      micromark-util-symbol: 2.0.1
      micromark-util-types: 2.0.2
      unist-util-position-from-estree: 2.0.0
      vfile-message: 4.0.3

  micromark-factory-space@2.0.1:
    dependencies:
      micromark-util-character: 2.1.1
      micromark-util-types: 2.0.2

  micromark-factory-title@2.0.1:
    dependencies:
      micromark-factory-space: 2.0.1
      micromark-util-character: 2.1.1
      micromark-util-symbol: 2.0.1
      micromark-util-types: 2.0.2

  micromark-factory-whitespace@2.0.1:
    dependencies:
      micromark-factory-space: 2.0.1
      micromark-util-character: 2.1.1
      micromark-util-symbol: 2.0.1
      micromark-util-types: 2.0.2

  micromark-util-character@2.1.1:
    dependencies:
      micromark-util-symbol: 2.0.1
      micromark-util-types: 2.0.2

  micromark-util-chunked@2.0.1:
    dependencies:
      micromark-util-symbol: 2.0.1

  micromark-util-classify-character@2.0.1:
    dependencies:
      micromark-util-character: 2.1.1
      micromark-util-symbol: 2.0.1
      micromark-util-types: 2.0.2

  micromark-util-combine-extensions@2.0.1:
    dependencies:
      micromark-util-chunked: 2.0.1
      micromark-util-types: 2.0.2

  micromark-util-decode-numeric-character-reference@2.0.2:
    dependencies:
      micromark-util-symbol: 2.0.1

  micromark-util-decode-string@2.0.1:
    dependencies:
      decode-named-character-reference: 1.2.0
      micromark-util-character: 2.1.1
      micromark-util-decode-numeric-character-reference: 2.0.2
      micromark-util-symbol: 2.0.1

  micromark-util-encode@2.0.1: {}

  micromark-util-events-to-acorn@2.0.3:
    dependencies:
      '@types/estree': 1.0.8
      '@types/unist': 3.0.3
      devlop: 1.1.0
      estree-util-visit: 2.0.0
      micromark-util-symbol: 2.0.1
      micromark-util-types: 2.0.2
      vfile-message: 4.0.3

  micromark-util-html-tag-name@2.0.1: {}

  micromark-util-normalize-identifier@2.0.1:
    dependencies:
      micromark-util-symbol: 2.0.1

  micromark-util-resolve-all@2.0.1:
    dependencies:
      micromark-util-types: 2.0.2

  micromark-util-sanitize-uri@2.0.1:
    dependencies:
      micromark-util-character: 2.1.1
      micromark-util-encode: 2.0.1
      micromark-util-symbol: 2.0.1

  micromark-util-subtokenize@2.1.0:
    dependencies:
      devlop: 1.1.0
      micromark-util-chunked: 2.0.1
      micromark-util-symbol: 2.0.1
      micromark-util-types: 2.0.2

  micromark-util-symbol@2.0.1: {}

  micromark-util-types@2.0.2: {}

  micromark@4.0.2:
    dependencies:
      '@types/debug': 4.1.12
      debug: 4.4.3
      decode-named-character-reference: 1.2.0
      devlop: 1.1.0
      micromark-core-commonmark: 2.0.3
      micromark-factory-space: 2.0.1
      micromark-util-character: 2.1.1
      micromark-util-chunked: 2.0.1
      micromark-util-combine-extensions: 2.0.1
      micromark-util-decode-numeric-character-reference: 2.0.2
      micromark-util-encode: 2.0.1
      micromark-util-normalize-identifier: 2.0.1
      micromark-util-resolve-all: 2.0.1
      micromark-util-sanitize-uri: 2.0.1
      micromark-util-subtokenize: 2.1.0
      micromark-util-symbol: 2.0.1
      micromark-util-types: 2.0.2
    transitivePeerDependencies:
      - supports-color

  micromatch@4.0.8:
    dependencies:
      braces: 3.0.3
      picomatch: 2.3.1

  mime-db@1.52.0: {}

  mime-db@1.54.0: {}

  mime-types@2.1.35:
    dependencies:
      mime-db: 1.52.0

  mime-types@3.0.1:
    dependencies:
      mime-db: 1.54.0

  mimic-fn@2.1.0: {}

  mimic-function@5.0.1: {}

  minimatch@10.1.1:
    dependencies:
      '@isaacs/brace-expansion': 5.0.0

  minimatch@9.0.5:
    dependencies:
      brace-expansion: 2.0.2

  minimist@1.2.8: {}

  minipass-collect@2.0.1:
    dependencies:
      minipass: 7.1.2

  minipass-fetch@4.0.1:
    dependencies:
      minipass: 7.1.2
      minipass-sized: 1.0.3
      minizlib: 3.1.0
    optionalDependencies:
      encoding: 0.1.13

  minipass-flush@1.0.5:
    dependencies:
      minipass: 3.3.6

  minipass-pipeline@1.2.4:
    dependencies:
      minipass: 3.3.6

  minipass-sized@1.0.3:
    dependencies:
      minipass: 3.3.6

  minipass@3.3.6:
    dependencies:
      yallist: 4.0.0

  minipass@7.1.2: {}

  minizlib@3.1.0:
    dependencies:
      minipass: 7.1.2

  mlly@1.8.0:
    dependencies:
      acorn: 8.15.0
      pathe: 2.0.3
      pkg-types: 1.3.1
      ufo: 1.6.1

  motion-dom@12.23.23:
    dependencies:
      motion-utils: 12.23.6

  motion-utils@12.23.6: {}

  motion@12.23.24(react-dom@19.2.0(react@19.2.0))(react@19.2.0):
    dependencies:
      framer-motion: 12.23.24(react-dom@19.2.0(react@19.2.0))(react@19.2.0)
      tslib: 2.8.1
    optionalDependencies:
      react: 19.2.0
      react-dom: 19.2.0(react@19.2.0)

  mri@1.2.0: {}

  ms@2.1.3: {}

  msw@2.11.6(@types/node@24.10.0)(typescript@5.9.3):
    dependencies:
      '@inquirer/confirm': 5.1.19(@types/node@24.10.0)
      '@mswjs/interceptors': 0.40.0
      '@open-draft/deferred-promise': 2.2.0
      '@types/statuses': 2.0.6
      cookie: 1.0.2
      graphql: 16.11.0
      headers-polyfill: 4.0.3
      is-node-process: 1.2.0
      outvariant: 1.4.3
      path-to-regexp: 6.3.0
      picocolors: 1.1.1
      rettime: 0.7.0
      statuses: 2.0.2
      strict-event-emitter: 0.5.1
      tough-cookie: 6.0.0
      type-fest: 4.41.0
      until-async: 3.0.2
      yargs: 17.7.2
    optionalDependencies:
      typescript: 5.9.3
    transitivePeerDependencies:
      - '@types/node'

  mute-stream@2.0.0: {}

  nanoid@3.3.11: {}

  negotiator@1.0.0: {}

  nevereverthrow@0.3.0:
    optionalDependencies:
      '@rollup/rollup-linux-x64-gnu': 4.52.3

  next-themes@0.4.6(react-dom@19.2.0(react@19.2.0))(react@19.2.0):
    dependencies:
      react: 19.2.0
      react-dom: 19.2.0(react@19.2.0)

  next@16.0.0(react-dom@19.2.0(react@19.2.0))(react@19.2.0):
    dependencies:
      '@next/env': 16.0.0
      '@swc/helpers': 0.5.15
      caniuse-lite: 1.0.30001751
      postcss: 8.4.31
      react: 19.2.0
      react-dom: 19.2.0(react@19.2.0)
      styled-jsx: 5.1.6(react@19.2.0)
    optionalDependencies:
      '@next/swc-darwin-arm64': 16.0.0
      '@next/swc-darwin-x64': 16.0.0
      '@next/swc-linux-arm64-gnu': 16.0.0
      '@next/swc-linux-arm64-musl': 16.0.0
      '@next/swc-linux-x64-gnu': 16.0.0
      '@next/swc-linux-x64-musl': 16.0.0
      '@next/swc-win32-arm64-msvc': 16.0.0
      '@next/swc-win32-x64-msvc': 16.0.0
      sharp: 0.34.4
    transitivePeerDependencies:
      - '@babel/core'
      - babel-plugin-macros

  next@16.0.1(react-dom@19.2.0(react@19.2.0))(react@19.2.0):
    dependencies:
      '@next/env': 16.0.1
      '@swc/helpers': 0.5.15
      caniuse-lite: 1.0.30001751
      postcss: 8.4.31
      react: 19.2.0
      react-dom: 19.2.0(react@19.2.0)
      styled-jsx: 5.1.6(react@19.2.0)
    optionalDependencies:
      '@next/swc-darwin-arm64': 16.0.1
      '@next/swc-darwin-x64': 16.0.1
      '@next/swc-linux-arm64-gnu': 16.0.1
      '@next/swc-linux-arm64-musl': 16.0.1
      '@next/swc-linux-x64-gnu': 16.0.1
      '@next/swc-linux-x64-musl': 16.0.1
      '@next/swc-win32-arm64-msvc': 16.0.1
      '@next/swc-win32-x64-msvc': 16.0.1
      sharp: 0.34.4
    transitivePeerDependencies:
      - '@babel/core'
      - babel-plugin-macros

  node-domexception@1.0.0: {}

  node-fetch@2.7.0(encoding@0.1.13):
    dependencies:
      whatwg-url: 5.0.0
    optionalDependencies:
      encoding: 0.1.13

  node-fetch@3.3.2:
    dependencies:
      data-uri-to-buffer: 4.0.1
      fetch-blob: 3.2.0
      formdata-polyfill: 4.0.10

  node-gyp@11.5.0:
    dependencies:
      env-paths: 2.2.1
      exponential-backoff: 3.1.3
      graceful-fs: 4.2.11
      make-fetch-happen: 14.0.3
      nopt: 8.1.0
      proc-log: 5.0.0
      semver: 7.7.3
      tar: 7.5.2
      tinyglobby: 0.2.15
      which: 5.0.0
    transitivePeerDependencies:
      - supports-color

  node-machine-id@1.1.12: {}

  node-releases@2.0.27: {}

  nopt@8.1.0:
    dependencies:
      abbrev: 3.0.1

  npm-bundled@4.0.0:
    dependencies:
      npm-normalize-package-bin: 4.0.0

  npm-install-checks@7.1.2:
    dependencies:
      semver: 7.7.3

  npm-install-checks@8.0.0:
    dependencies:
      semver: 7.7.3

  npm-normalize-package-bin@4.0.0: {}

  npm-normalize-package-bin@5.0.0: {}

  npm-package-arg@13.0.1:
    dependencies:
      hosted-git-info: 9.0.2
      proc-log: 5.0.0
      semver: 7.7.3
      validate-npm-package-name: 6.0.2

  npm-packlist@10.0.3:
    dependencies:
      ignore-walk: 8.0.0
      proc-log: 6.0.0

  npm-pick-manifest@11.0.3:
    dependencies:
      npm-install-checks: 8.0.0
      npm-normalize-package-bin: 5.0.0
      npm-package-arg: 13.0.1
      semver: 7.7.3

  npm-registry-fetch@19.1.0:
    dependencies:
      '@npmcli/redact': 3.2.2
      jsonparse: 1.3.1
      make-fetch-happen: 15.0.2
      minipass: 7.1.2
      minipass-fetch: 4.0.1
      minizlib: 3.1.0
      npm-package-arg: 13.0.1
      proc-log: 5.0.0
    transitivePeerDependencies:
      - supports-color

  npm-run-path@4.0.1:
    dependencies:
      path-key: 3.1.1

  npm-run-path@6.0.0:
    dependencies:
      path-key: 4.0.0
      unicorn-magic: 0.3.0

  npm-to-yarn@3.0.1: {}

  object-assign@4.1.1: {}

  object-inspect@1.13.4: {}

  object-treeify@1.1.33: {}

  on-finished@2.4.1:
    dependencies:
      ee-first: 1.1.1

  once@1.4.0:
    dependencies:
      wrappy: 1.0.2

  onetime@5.1.2:
    dependencies:
      mimic-fn: 2.1.0

  onetime@7.0.0:
    dependencies:
      mimic-function: 5.0.1

  oniguruma-parser@0.12.1: {}

  oniguruma-to-es@4.3.3:
    dependencies:
      oniguruma-parser: 0.12.1
      regex: 6.0.1
      regex-recursion: 6.0.2

  ora@8.2.0:
    dependencies:
      chalk: 5.6.2
      cli-cursor: 5.0.0
      cli-spinners: 2.9.2
      is-interactive: 2.0.0
      is-unicode-supported: 2.1.0
      log-symbols: 6.0.0
      stdin-discarder: 0.2.2
      string-width: 7.2.0
      strip-ansi: 7.1.2

  outdent@0.5.0: {}

  outvariant@1.4.3: {}

  oxc-parser@0.96.0:
    dependencies:
      '@oxc-project/types': 0.96.0
    optionalDependencies:
      '@oxc-parser/binding-android-arm64': 0.96.0
      '@oxc-parser/binding-darwin-arm64': 0.96.0
      '@oxc-parser/binding-darwin-x64': 0.96.0
      '@oxc-parser/binding-freebsd-x64': 0.96.0
      '@oxc-parser/binding-linux-arm-gnueabihf': 0.96.0
      '@oxc-parser/binding-linux-arm-musleabihf': 0.96.0
      '@oxc-parser/binding-linux-arm64-gnu': 0.96.0
      '@oxc-parser/binding-linux-arm64-musl': 0.96.0
      '@oxc-parser/binding-linux-riscv64-gnu': 0.96.0
      '@oxc-parser/binding-linux-s390x-gnu': 0.96.0
      '@oxc-parser/binding-linux-x64-gnu': 0.96.0
      '@oxc-parser/binding-linux-x64-musl': 0.96.0
      '@oxc-parser/binding-wasm32-wasi': 0.96.0
      '@oxc-parser/binding-win32-arm64-msvc': 0.96.0
      '@oxc-parser/binding-win32-x64-msvc': 0.96.0

  p-filter@2.1.0:
    dependencies:
      p-map: 2.1.0

  p-limit@2.3.0:
    dependencies:
      p-try: 2.2.0

  p-locate@4.1.0:
    dependencies:
      p-limit: 2.3.0

  p-map@2.1.0: {}

  p-map@7.0.3: {}

  p-try@2.2.0: {}

  package-json-from-dist@1.0.1: {}

  package-manager-detector@0.2.11:
    dependencies:
      quansync: 0.2.11

  package-manager-detector@1.5.0: {}

  pacote@21.0.3:
    dependencies:
      '@npmcli/git': 7.0.0
      '@npmcli/installed-package-contents': 3.0.0
      '@npmcli/package-json': 7.0.2
      '@npmcli/promise-spawn': 8.0.3
      '@npmcli/run-script': 10.0.2
      cacache: 20.0.1
      fs-minipass: 3.0.3
      minipass: 7.1.2
      npm-package-arg: 13.0.1
      npm-packlist: 10.0.3
      npm-pick-manifest: 11.0.3
      npm-registry-fetch: 19.1.0
      proc-log: 5.0.0
      promise-retry: 2.0.1
      sigstore: 4.0.0
      ssri: 12.0.0
      tar: 7.5.2
    transitivePeerDependencies:
      - supports-color

  parent-module@1.0.1:
    dependencies:
      callsites: 3.1.0

  parse-conflict-json@4.0.0:
    dependencies:
      json-parse-even-better-errors: 4.0.0
      just-diff: 6.0.2
      just-diff-apply: 5.5.0

  parse-entities@4.0.2:
    dependencies:
      '@types/unist': 2.0.11
      character-entities-legacy: 3.0.0
      character-reference-invalid: 2.0.1
      decode-named-character-reference: 1.2.0
      is-alphanumerical: 2.0.1
      is-decimal: 2.0.1
      is-hexadecimal: 2.0.1

  parse-json@5.2.0:
    dependencies:
      '@babel/code-frame': 7.27.1
      error-ex: 1.3.4
      json-parse-even-better-errors: 2.3.1
      lines-and-columns: 1.2.4

  parse-ms@4.0.0: {}

  parse5@8.0.0:
    dependencies:
      entities: 6.0.1

  parseurl@1.3.3: {}

  path-browserify@1.0.1: {}

  path-exists@4.0.0: {}

  path-key@3.1.1: {}

  path-key@4.0.0: {}

  path-scurry@1.11.1:
    dependencies:
      lru-cache: 10.4.3
      minipass: 7.1.2

  path-scurry@2.0.0:
    dependencies:
      lru-cache: 11.2.2
      minipass: 7.1.2

  path-to-regexp@6.3.0: {}

  path-to-regexp@8.3.0: {}

  path-type@4.0.0: {}

  pathe@2.0.3: {}

  picocolors@1.1.1: {}

  picomatch@2.3.1: {}

  picomatch@4.0.3: {}

  pify@4.0.1: {}

  pkce-challenge@5.0.0: {}

  pkg-pr-new@0.0.60:
    dependencies:
      '@actions/core': 1.11.1
      '@jsdevtools/ez-spawn': 3.0.4
      '@octokit/action': 6.1.0
      ignore: 5.3.2
      isbinaryfile: 5.0.6
      pkg-types: 1.3.1
      query-registry: 3.0.1
      tinyglobby: 0.2.15

  pkg-types@1.3.1:
    dependencies:
      confbox: 0.1.8
      mlly: 1.8.0
      pathe: 2.0.3

  postcss-selector-parser@7.1.0:
    dependencies:
      cssesc: 3.0.0
      util-deprecate: 1.0.2

  postcss@8.4.31:
    dependencies:
      nanoid: 3.3.11
      picocolors: 1.1.1
      source-map-js: 1.2.1

  postcss@8.5.6:
    dependencies:
      nanoid: 3.3.11
      picocolors: 1.1.1
      source-map-js: 1.2.1

  prettier@2.8.8: {}

  prettier@3.6.2: {}

  pretty-ms@9.3.0:
    dependencies:
      parse-ms: 4.0.0

  proc-log@5.0.0: {}

  proc-log@6.0.0: {}

  proggy@3.0.0: {}

  promise-all-reject-late@1.0.1: {}

  promise-call-limit@3.0.2: {}

  promise-retry@2.0.1:
    dependencies:
      err-code: 2.0.3
      retry: 0.12.0

  prompts@2.4.2:
    dependencies:
      kleur: 3.0.3
      sisteransi: 1.0.5

  property-information@7.1.0: {}

  proxy-addr@2.0.7:
    dependencies:
      forwarded: 0.2.0
      ipaddr.js: 1.9.1

  proxy-from-env@1.1.0: {}

  qs@6.14.0:
    dependencies:
      side-channel: 1.1.0

  quansync@0.2.11: {}

  query-registry@3.0.1:
    dependencies:
      query-string: 9.3.1
      quick-lru: 7.3.0
      url-join: 5.0.0
      validate-npm-package-name: 5.0.1
      zod: 3.25.76
      zod-package-json: 1.2.0

  query-string@9.3.1:
    dependencies:
      decode-uri-component: 0.4.1
      filter-obj: 5.1.0
      split-on-first: 3.0.0

  queue-microtask@1.2.3: {}

  quick-lru@7.3.0: {}

  range-parser@1.2.1: {}

  raw-body@3.0.1:
    dependencies:
      bytes: 3.1.2
      http-errors: 2.0.0
      iconv-lite: 0.7.0
      unpipe: 1.0.0

  react-dom@19.2.0(react@19.2.0):
    dependencies:
      react: 19.2.0
      scheduler: 0.27.0

  react-medium-image-zoom@5.4.0(react-dom@19.2.0(react@19.2.0))(react@19.2.0):
    dependencies:
      react: 19.2.0
      react-dom: 19.2.0(react@19.2.0)

  react-remove-scroll-bar@2.3.8(@types/react@19.2.2)(react@19.2.0):
    dependencies:
      react: 19.2.0
      react-style-singleton: 2.2.3(@types/react@19.2.2)(react@19.2.0)
      tslib: 2.8.1
    optionalDependencies:
      '@types/react': 19.2.2

  react-remove-scroll@2.7.1(@types/react@19.2.2)(react@19.2.0):
    dependencies:
      react: 19.2.0
      react-remove-scroll-bar: 2.3.8(@types/react@19.2.2)(react@19.2.0)
      react-style-singleton: 2.2.3(@types/react@19.2.2)(react@19.2.0)
      tslib: 2.8.1
      use-callback-ref: 1.3.3(@types/react@19.2.2)(react@19.2.0)
      use-sidecar: 1.1.3(@types/react@19.2.2)(react@19.2.0)
    optionalDependencies:
      '@types/react': 19.2.2

  react-style-singleton@2.2.3(@types/react@19.2.2)(react@19.2.0):
    dependencies:
      get-nonce: 1.0.1
      react: 19.2.0
      tslib: 2.8.1
    optionalDependencies:
      '@types/react': 19.2.2

  react@19.2.0: {}

  read-cmd-shim@5.0.0: {}

  read-yaml-file@1.1.0:
    dependencies:
      graceful-fs: 4.2.11
      js-yaml: 3.14.1
      pify: 4.0.1
      strip-bom: 3.0.0

  readdirp@4.1.2: {}

  recast@0.23.11:
    dependencies:
      ast-types: 0.16.1
      esprima: 4.0.1
      source-map: 0.6.1
      tiny-invariant: 1.3.3
      tslib: 2.8.1

  recma-build-jsx@1.0.0:
    dependencies:
      '@types/estree': 1.0.8
      estree-util-build-jsx: 3.0.1
      vfile: 6.0.3

  recma-jsx@1.0.1(acorn@8.15.0):
    dependencies:
      acorn: 8.15.0
      acorn-jsx: 5.3.2(acorn@8.15.0)
      estree-util-to-js: 2.0.0
      recma-parse: 1.0.0
      recma-stringify: 1.0.0
      unified: 11.0.5

  recma-parse@1.0.0:
    dependencies:
      '@types/estree': 1.0.8
      esast-util-from-js: 2.0.1
      unified: 11.0.5
      vfile: 6.0.3

  recma-stringify@1.0.0:
    dependencies:
      '@types/estree': 1.0.8
      estree-util-to-js: 2.0.0
      unified: 11.0.5
      vfile: 6.0.3

  regex-recursion@6.0.2:
    dependencies:
      regex-utilities: 2.3.0

  regex-utilities@2.3.0: {}

  regex@6.0.1:
    dependencies:
      regex-utilities: 2.3.0

  rehype-recma@1.0.0:
    dependencies:
      '@types/estree': 1.0.8
      '@types/hast': 3.0.4
      hast-util-to-estree: 3.1.3
    transitivePeerDependencies:
      - supports-color

  remark-gfm@4.0.1:
    dependencies:
      '@types/mdast': 4.0.4
      mdast-util-gfm: 3.1.0
      micromark-extension-gfm: 3.0.0
      remark-parse: 11.0.0
      remark-stringify: 11.0.0
      unified: 11.0.5
    transitivePeerDependencies:
      - supports-color

  remark-mdx@3.1.1:
    dependencies:
      mdast-util-mdx: 3.0.0
      micromark-extension-mdxjs: 3.0.0
    transitivePeerDependencies:
      - supports-color

  remark-parse@11.0.0:
    dependencies:
      '@types/mdast': 4.0.4
      mdast-util-from-markdown: 2.0.2
      micromark-util-types: 2.0.2
      unified: 11.0.5
    transitivePeerDependencies:
      - supports-color

  remark-rehype@11.1.2:
    dependencies:
      '@types/hast': 3.0.4
      '@types/mdast': 4.0.4
      mdast-util-to-hast: 13.2.0
      unified: 11.0.5
      vfile: 6.0.3

  remark-stringify@11.0.0:
    dependencies:
      '@types/mdast': 4.0.4
      mdast-util-to-markdown: 2.1.2
      unified: 11.0.5

  remark@15.0.1:
    dependencies:
      '@types/mdast': 4.0.4
      remark-parse: 11.0.0
      remark-stringify: 11.0.0
      unified: 11.0.5
    transitivePeerDependencies:
      - supports-color

  require-directory@2.1.1: {}

  require-from-string@2.0.2: {}

  resolve-from@4.0.0: {}

  resolve-from@5.0.0: {}

  resolve-pkg-maps@1.0.0: {}

  restore-cursor@5.1.0:
    dependencies:
      onetime: 7.0.0
      signal-exit: 4.1.0

  retry@0.12.0: {}

  rettime@0.7.0: {}

  reusify@1.1.0: {}

  rolldown-plugin-dts@0.17.3(rolldown@1.0.0-beta.45)(typescript@5.9.3):
    dependencies:
      '@babel/generator': 7.28.5
      '@babel/parser': 7.28.5
      '@babel/types': 7.28.5
      ast-kit: 2.1.3
      birpc: 2.6.1
      debug: 4.4.3
      dts-resolver: 2.1.2
      get-tsconfig: 4.13.0
      magic-string: 0.30.21
      rolldown: 1.0.0-beta.45
    optionalDependencies:
      typescript: 5.9.3
    transitivePeerDependencies:
      - oxc-resolver
      - supports-color

  rolldown@1.0.0-beta.45:
    dependencies:
      '@oxc-project/types': 0.95.0
      '@rolldown/pluginutils': 1.0.0-beta.45
    optionalDependencies:
      '@rolldown/binding-android-arm64': 1.0.0-beta.45
      '@rolldown/binding-darwin-arm64': 1.0.0-beta.45
      '@rolldown/binding-darwin-x64': 1.0.0-beta.45
      '@rolldown/binding-freebsd-x64': 1.0.0-beta.45
      '@rolldown/binding-linux-arm-gnueabihf': 1.0.0-beta.45
      '@rolldown/binding-linux-arm64-gnu': 1.0.0-beta.45
      '@rolldown/binding-linux-arm64-musl': 1.0.0-beta.45
      '@rolldown/binding-linux-x64-gnu': 1.0.0-beta.45
      '@rolldown/binding-linux-x64-musl': 1.0.0-beta.45
      '@rolldown/binding-openharmony-arm64': 1.0.0-beta.45
      '@rolldown/binding-wasm32-wasi': 1.0.0-beta.45
      '@rolldown/binding-win32-arm64-msvc': 1.0.0-beta.45
      '@rolldown/binding-win32-ia32-msvc': 1.0.0-beta.45
      '@rolldown/binding-win32-x64-msvc': 1.0.0-beta.45

  rollup@4.52.3:
    dependencies:
      '@types/estree': 1.0.8
    optionalDependencies:
      '@rollup/rollup-android-arm-eabi': 4.52.3
      '@rollup/rollup-android-arm64': 4.52.3
      '@rollup/rollup-darwin-arm64': 4.52.3
      '@rollup/rollup-darwin-x64': 4.52.3
      '@rollup/rollup-freebsd-arm64': 4.52.3
      '@rollup/rollup-freebsd-x64': 4.52.3
      '@rollup/rollup-linux-arm-gnueabihf': 4.52.3
      '@rollup/rollup-linux-arm-musleabihf': 4.52.3
      '@rollup/rollup-linux-arm64-gnu': 4.52.3
      '@rollup/rollup-linux-arm64-musl': 4.52.3
      '@rollup/rollup-linux-loong64-gnu': 4.52.3
      '@rollup/rollup-linux-ppc64-gnu': 4.52.3
      '@rollup/rollup-linux-riscv64-gnu': 4.52.3
      '@rollup/rollup-linux-riscv64-musl': 4.52.3
      '@rollup/rollup-linux-s390x-gnu': 4.52.3
      '@rollup/rollup-linux-x64-gnu': 4.52.3
      '@rollup/rollup-linux-x64-musl': 4.52.3
      '@rollup/rollup-openharmony-arm64': 4.52.3
      '@rollup/rollup-win32-arm64-msvc': 4.52.3
      '@rollup/rollup-win32-ia32-msvc': 4.52.3
      '@rollup/rollup-win32-x64-gnu': 4.52.3
      '@rollup/rollup-win32-x64-msvc': 4.52.3
      fsevents: 2.3.3

  router@2.2.0:
    dependencies:
      debug: 4.4.3
      depd: 2.0.0
      is-promise: 4.0.0
      parseurl: 1.3.3
      path-to-regexp: 8.3.0
    transitivePeerDependencies:
      - supports-color

  run-parallel@1.2.0:
    dependencies:
      queue-microtask: 1.2.3

  rxjs@7.8.2:
    dependencies:
      tslib: 2.8.1

  safe-buffer@5.2.1: {}

  safer-buffer@2.1.2: {}

  scheduler@0.27.0: {}

  scroll-into-view-if-needed@3.1.0:
    dependencies:
      compute-scroll-into-view: 3.1.1

  semver@6.3.1: {}

  semver@7.7.3: {}

  send@1.2.0:
    dependencies:
      debug: 4.4.3
      encodeurl: 2.0.0
      escape-html: 1.0.3
      etag: 1.8.1
      fresh: 2.0.0
      http-errors: 2.0.0
      mime-types: 3.0.1
      ms: 2.1.3
      on-finished: 2.4.1
      range-parser: 1.2.1
      statuses: 2.0.2
    transitivePeerDependencies:
      - supports-color

  serve-static@2.2.0:
    dependencies:
      encodeurl: 2.0.0
      escape-html: 1.0.3
      parseurl: 1.3.3
      send: 1.2.0
    transitivePeerDependencies:
      - supports-color

  setprototypeof@1.2.0: {}

  shadcn@3.5.0(@types/node@24.10.0)(typescript@5.9.3):
    dependencies:
      '@antfu/ni': 25.0.0
      '@babel/core': 7.28.5
      '@babel/parser': 7.28.5
      '@babel/plugin-transform-typescript': 7.28.5(@babel/core@7.28.5)
      '@babel/preset-typescript': 7.28.5(@babel/core@7.28.5)
      '@dotenvx/dotenvx': 1.51.1
      '@modelcontextprotocol/sdk': 1.21.0
      browserslist: 4.27.0
      commander: 14.0.2
      cosmiconfig: 9.0.0(typescript@5.9.3)
      dedent: 1.7.0
      deepmerge: 4.3.1
      diff: 8.0.2
      execa: 9.6.0
      fast-glob: 3.3.3
      fs-extra: 11.3.2
      fuzzysort: 3.1.0
      https-proxy-agent: 7.0.6
      kleur: 4.1.5
      msw: 2.11.6(@types/node@24.10.0)(typescript@5.9.3)
      node-fetch: 3.3.2
      ora: 8.2.0
      postcss: 8.5.6
      prompts: 2.4.2
      recast: 0.23.11
      stringify-object: 5.0.0
      ts-morph: 26.0.0
      tsconfig-paths: 4.2.0
      zod: 3.25.76
      zod-to-json-schema: 3.24.6(zod@3.25.76)
    transitivePeerDependencies:
      - '@cfworker/json-schema'
      - '@types/node'
      - babel-plugin-macros
      - supports-color
      - typescript

  sharp@0.34.4:
    dependencies:
      '@img/colour': 1.0.0
      detect-libc: 2.1.2
      semver: 7.7.3
    optionalDependencies:
      '@img/sharp-darwin-arm64': 0.34.4
      '@img/sharp-darwin-x64': 0.34.4
      '@img/sharp-libvips-darwin-arm64': 1.2.3
      '@img/sharp-libvips-darwin-x64': 1.2.3
      '@img/sharp-libvips-linux-arm': 1.2.3
      '@img/sharp-libvips-linux-arm64': 1.2.3
      '@img/sharp-libvips-linux-ppc64': 1.2.3
      '@img/sharp-libvips-linux-s390x': 1.2.3
      '@img/sharp-libvips-linux-x64': 1.2.3
      '@img/sharp-libvips-linuxmusl-arm64': 1.2.3
      '@img/sharp-libvips-linuxmusl-x64': 1.2.3
      '@img/sharp-linux-arm': 0.34.4
      '@img/sharp-linux-arm64': 0.34.4
      '@img/sharp-linux-ppc64': 0.34.4
      '@img/sharp-linux-s390x': 0.34.4
      '@img/sharp-linux-x64': 0.34.4
      '@img/sharp-linuxmusl-arm64': 0.34.4
      '@img/sharp-linuxmusl-x64': 0.34.4
      '@img/sharp-wasm32': 0.34.4
      '@img/sharp-win32-arm64': 0.34.4
      '@img/sharp-win32-ia32': 0.34.4
      '@img/sharp-win32-x64': 0.34.4
    optional: true

  shebang-command@2.0.0:
    dependencies:
      shebang-regex: 3.0.0

  shebang-regex@3.0.0: {}

  shell-quote@1.8.3: {}

  shiki@3.14.0:
    dependencies:
      '@shikijs/core': 3.14.0
      '@shikijs/engine-javascript': 3.14.0
      '@shikijs/engine-oniguruma': 3.14.0
      '@shikijs/langs': 3.14.0
      '@shikijs/themes': 3.14.0
      '@shikijs/types': 3.14.0
      '@shikijs/vscode-textmate': 10.0.2
      '@types/hast': 3.0.4

  side-channel-list@1.0.0:
    dependencies:
      es-errors: 1.3.0
      object-inspect: 1.13.4

  side-channel-map@1.0.1:
    dependencies:
      call-bound: 1.0.4
      es-errors: 1.3.0
      get-intrinsic: 1.3.0
      object-inspect: 1.13.4

  side-channel-weakmap@1.0.2:
    dependencies:
      call-bound: 1.0.4
      es-errors: 1.3.0
      get-intrinsic: 1.3.0
      object-inspect: 1.13.4
      side-channel-map: 1.0.1

  side-channel@1.1.0:
    dependencies:
      es-errors: 1.3.0
      object-inspect: 1.13.4
      side-channel-list: 1.0.0
      side-channel-map: 1.0.1
      side-channel-weakmap: 1.0.2

  siginfo@2.0.0: {}

  signal-exit@3.0.7: {}

  signal-exit@4.1.0: {}

  sigstore@4.0.0:
    dependencies:
      '@sigstore/bundle': 4.0.0
      '@sigstore/core': 3.0.0
      '@sigstore/protobuf-specs': 0.5.0
      '@sigstore/sign': 4.0.1
      '@sigstore/tuf': 4.0.0
      '@sigstore/verify': 3.0.0
    transitivePeerDependencies:
      - supports-color

  sisteransi@1.0.5: {}

  slash@3.0.0: {}

  smart-buffer@4.2.0: {}

  socks-proxy-agent@8.0.5:
    dependencies:
      agent-base: 7.1.4
      debug: 4.4.3
      socks: 2.8.7
    transitivePeerDependencies:
      - supports-color

  socks@2.8.7:
    dependencies:
      ip-address: 10.0.1
      smart-buffer: 4.2.0

  sonner@2.0.7(react-dom@19.2.0(react@19.2.0))(react@19.2.0):
    dependencies:
      react: 19.2.0
      react-dom: 19.2.0(react@19.2.0)

  source-map-js@1.2.1: {}

  source-map@0.6.1: {}

  source-map@0.7.6: {}

  space-separated-tokens@2.0.2: {}

  spawndamnit@3.0.1:
    dependencies:
      cross-spawn: 7.0.6
      signal-exit: 4.1.0

  spdx-correct@3.2.0:
    dependencies:
      spdx-expression-parse: 3.0.1
      spdx-license-ids: 3.0.22

  spdx-exceptions@2.5.0: {}

  spdx-expression-parse@3.0.1:
    dependencies:
      spdx-exceptions: 2.5.0
      spdx-license-ids: 3.0.22

  spdx-license-ids@3.0.22: {}

  split-on-first@3.0.0: {}

  sprintf-js@1.0.3: {}

  sqids@0.3.0: {}

  ssri@12.0.0:
    dependencies:
      minipass: 7.1.2

  stackback@0.0.2: {}

  statuses@2.0.1: {}

  statuses@2.0.2: {}

  std-env@3.9.0: {}

  stdin-discarder@0.2.2: {}

  strict-event-emitter@0.5.1: {}

  string-argv@0.3.2: {}

  string-width@4.2.3:
    dependencies:
      emoji-regex: 8.0.0
      is-fullwidth-code-point: 3.0.0
      strip-ansi: 6.0.1

  string-width@5.1.2:
    dependencies:
      eastasianwidth: 0.2.0
      emoji-regex: 9.2.2
      strip-ansi: 7.1.2

  string-width@7.2.0:
    dependencies:
      emoji-regex: 10.6.0
      get-east-asian-width: 1.4.0
      strip-ansi: 7.1.2

  stringify-entities@4.0.4:
    dependencies:
      character-entities-html4: 2.1.0
      character-entities-legacy: 3.0.0

  stringify-object@5.0.0:
    dependencies:
      get-own-enumerable-keys: 1.0.0
      is-obj: 3.0.0
      is-regexp: 3.1.0

  strip-ansi@6.0.1:
    dependencies:
      ansi-regex: 5.0.1

  strip-ansi@7.1.2:
    dependencies:
      ansi-regex: 6.2.2

  strip-bom@3.0.0: {}

  strip-final-newline@2.0.0: {}

  strip-final-newline@4.0.0: {}

  stubborn-fs@2.0.0:
    dependencies:
      stubborn-utils: 1.0.1

  stubborn-utils@1.0.1: {}

  style-to-js@1.1.18:
    dependencies:
      style-to-object: 1.0.11

  style-to-object@1.0.11:
    dependencies:
      inline-style-parser: 0.2.4

  styled-jsx@5.1.6(react@19.2.0):
    dependencies:
      client-only: 0.0.1
      react: 19.2.0

  supports-color@7.2.0:
    dependencies:
      has-flag: 4.0.0

  supports-color@8.1.1:
    dependencies:
      has-flag: 4.0.0

  svelte@5.41.4:
    dependencies:
      '@jridgewell/remapping': 2.3.5
      '@jridgewell/sourcemap-codec': 1.5.5
      '@sveltejs/acorn-typescript': 1.0.6(acorn@8.15.0)
      '@types/estree': 1.0.8
      acorn: 8.15.0
      aria-query: 5.3.2
      axobject-query: 4.1.0
      clsx: 2.1.1
      esm-env: 1.2.2
      esrap: 2.1.0
      is-reference: 3.0.3
      locate-character: 3.0.0
      magic-string: 0.30.21
      zimmerframe: 1.1.4

  tagged-tag@1.0.0: {}

  tailwind-merge@3.3.1: {}

  tailwindcss@4.1.16: {}

  tapable@2.3.0: {}

  tar@7.5.2:
    dependencies:
      '@isaacs/fs-minipass': 4.0.1
      chownr: 3.0.0
      minipass: 7.1.2
      minizlib: 3.1.0
      yallist: 5.0.0

  term-size@2.2.1: {}

  tiny-invariant@1.3.3: {}

  tinybench@2.9.0: {}

  tinyexec@0.3.2: {}

  tinyexec@1.0.1: {}

  tinyexec@1.0.2: {}

  tinyglobby@0.2.15:
    dependencies:
      fdir: 6.5.0(picomatch@4.0.3)
      picomatch: 4.0.3

  tinyrainbow@3.0.3: {}

  tldts-core@7.0.17: {}

  tldts@7.0.17:
    dependencies:
      tldts-core: 7.0.17

  tmcp@1.16.2(typescript@5.9.3):
    dependencies:
      '@standard-schema/spec': 1.0.0
      json-rpc-2.0: 1.7.1
      sqids: 0.3.0
      uri-template-matcher: 1.1.2
      valibot: 1.1.0(typescript@5.9.3)
    transitivePeerDependencies:
      - typescript

  to-regex-range@5.0.1:
    dependencies:
      is-number: 7.0.0

  toidentifier@1.0.1: {}

  tough-cookie@6.0.0:
    dependencies:
      tldts: 7.0.17

  tr46@0.0.3: {}

  tree-kill@1.2.2: {}

  treeverse@3.0.0: {}

  trim-lines@3.0.1: {}

  trough@2.2.0: {}

  ts-morph@26.0.0:
    dependencies:
      '@ts-morph/common': 0.27.0
      code-block-writer: 13.0.3

  tsconfig-paths@4.2.0:
    dependencies:
      json5: 2.2.3
      minimist: 1.2.8
      strip-bom: 3.0.0

  tsdown@0.15.12(@arethetypeswrong/core@0.18.2)(typescript@5.9.3):
    dependencies:
      ansis: 4.2.0
      cac: 6.7.14
      chokidar: 4.0.3
      debug: 4.4.3
      diff: 8.0.2
      empathic: 2.0.0
      hookable: 5.5.3
      rolldown: 1.0.0-beta.45
      rolldown-plugin-dts: 0.17.3(rolldown@1.0.0-beta.45)(typescript@5.9.3)
      semver: 7.7.3
      tinyexec: 1.0.2
      tinyglobby: 0.2.15
      tree-kill: 1.2.2
      unconfig: 7.3.3
    optionalDependencies:
      '@arethetypeswrong/core': 0.18.2
      typescript: 5.9.3
    transitivePeerDependencies:
      - '@ts-macro/tsc'
      - '@typescript/native-preview'
      - oxc-resolver
      - supports-color
      - vue-tsc

  tslib@2.8.1: {}

  tuf-js@4.0.0:
    dependencies:
      '@tufjs/models': 4.0.0
      debug: 4.4.3
      make-fetch-happen: 15.0.2
    transitivePeerDependencies:
      - supports-color

  tunnel@0.0.6: {}

  tw-animate-css@1.4.0: {}

  type-detect@4.1.0: {}

  type-fest@4.41.0: {}

  type-fest@5.1.0:
    dependencies:
      tagged-tag: 1.0.0

  type-is@2.0.1:
    dependencies:
      content-type: 1.0.5
      media-typer: 1.1.0
      mime-types: 3.0.1

  typescript@5.6.1-rc:
    optional: true

  typescript@5.9.3: {}

  ufo@1.6.1: {}

  uint8array-extras@1.5.0: {}

  unconfig@7.3.3:
    dependencies:
      '@quansync/fs': 0.1.5
      defu: 6.1.4
      jiti: 2.6.1
      quansync: 0.2.11

  undici-types@6.21.0: {}

  undici-types@7.16.0: {}

  undici@5.29.0:
    dependencies:
      '@fastify/busboy': 2.1.1

  undici@6.22.0: {}

  unicorn-magic@0.3.0: {}

  unified@11.0.5:
    dependencies:
      '@types/unist': 3.0.3
      bail: 2.0.2
      devlop: 1.1.0
      extend: 3.0.2
      is-plain-obj: 4.1.0
      trough: 2.2.0
      vfile: 6.0.3

  unique-filename@4.0.0:
    dependencies:
      unique-slug: 5.0.0

  unique-slug@5.0.0:
    dependencies:
      imurmurhash: 0.1.4

  unist-util-is@6.0.1:
    dependencies:
      '@types/unist': 3.0.3

  unist-util-position-from-estree@2.0.0:
    dependencies:
      '@types/unist': 3.0.3

  unist-util-position@5.0.0:
    dependencies:
      '@types/unist': 3.0.3

  unist-util-remove-position@5.0.0:
    dependencies:
      '@types/unist': 3.0.3
      unist-util-visit: 5.0.0

  unist-util-stringify-position@4.0.0:
    dependencies:
      '@types/unist': 3.0.3

  unist-util-visit-parents@6.0.2:
    dependencies:
      '@types/unist': 3.0.3
      unist-util-is: 6.0.1

  unist-util-visit@5.0.0:
    dependencies:
      '@types/unist': 3.0.3
      unist-util-is: 6.0.1
      unist-util-visit-parents: 6.0.2

  universal-user-agent@6.0.1: {}

  universalify@0.1.2: {}

  universalify@2.0.1: {}

  unpipe@1.0.0: {}

  until-async@3.0.2: {}

  update-browserslist-db@1.1.4(browserslist@4.27.0):
    dependencies:
      browserslist: 4.27.0
      escalade: 3.2.0
      picocolors: 1.1.1

  uri-template-matcher@1.1.2: {}

  url-join@5.0.0: {}

  use-callback-ref@1.3.3(@types/react@19.2.2)(react@19.2.0):
    dependencies:
      react: 19.2.0
      tslib: 2.8.1
    optionalDependencies:
      '@types/react': 19.2.2

  use-sidecar@1.1.3(@types/react@19.2.2)(react@19.2.0):
    dependencies:
      detect-node-es: 1.1.0
      react: 19.2.0
      tslib: 2.8.1
    optionalDependencies:
      '@types/react': 19.2.2

  util-deprecate@1.0.2: {}

  valibot@1.1.0(typescript@5.9.3):
    optionalDependencies:
      typescript: 5.9.3

  validate-npm-package-license@3.0.4:
    dependencies:
      spdx-correct: 3.2.0
      spdx-expression-parse: 3.0.1

  validate-npm-package-name@5.0.1: {}

  validate-npm-package-name@6.0.2: {}

  vary@1.1.2: {}

  vfile-message@4.0.3:
    dependencies:
      '@types/unist': 3.0.3
      unist-util-stringify-position: 4.0.0

  vfile@6.0.3:
    dependencies:
      '@types/unist': 3.0.3
      vfile-message: 4.0.3

  vite@7.2.0(@types/node@24.10.0)(jiti@2.6.1)(lightningcss@1.30.2):
    dependencies:
      esbuild: 0.25.12
      fdir: 6.5.0(picomatch@4.0.3)
      picomatch: 4.0.3
      postcss: 8.5.6
      rollup: 4.52.3
      tinyglobby: 0.2.15
    optionalDependencies:
      '@types/node': 24.10.0
      fsevents: 2.3.3
      jiti: 2.6.1
      lightningcss: 1.30.2

  vitest@4.0.7(@types/debug@4.1.12)(@types/node@24.10.0)(jiti@2.6.1)(lightningcss@1.30.2)(msw@2.11.6(@types/node@24.10.0)(typescript@5.9.3)):
    dependencies:
      '@vitest/expect': 4.0.7
      '@vitest/mocker': 4.0.7(msw@2.11.6(@types/node@24.10.0)(typescript@5.9.3))(vite@7.2.0(@types/node@24.10.0)(jiti@2.6.1)(lightningcss@1.30.2))
      '@vitest/pretty-format': 4.0.7
      '@vitest/runner': 4.0.7
      '@vitest/snapshot': 4.0.7
      '@vitest/spy': 4.0.7
      '@vitest/utils': 4.0.7
      debug: 4.4.3
      es-module-lexer: 1.7.0
      expect-type: 1.2.2
      magic-string: 0.30.21
      pathe: 2.0.3
      picomatch: 4.0.3
      std-env: 3.9.0
      tinybench: 2.9.0
      tinyexec: 0.3.2
      tinyglobby: 0.2.15
      tinyrainbow: 3.0.3
      vite: 7.2.0(@types/node@24.10.0)(jiti@2.6.1)(lightningcss@1.30.2)
      why-is-node-running: 2.3.0
    optionalDependencies:
      '@types/debug': 4.1.12
      '@types/node': 24.10.0
    transitivePeerDependencies:
      - jiti
      - less
      - lightningcss
      - msw
      - sass
      - sass-embedded
      - stylus
      - sugarss
      - supports-color
      - terser
      - tsx
      - yaml

  vue@3.5.22(typescript@5.9.3):
    dependencies:
      '@vue/compiler-dom': 3.5.22
      '@vue/compiler-sfc': 3.5.22
      '@vue/runtime-dom': 3.5.22
      '@vue/server-renderer': 3.5.22(vue@3.5.22(typescript@5.9.3))
      '@vue/shared': 3.5.22
    optionalDependencies:
      typescript: 5.9.3

  wait-on@9.0.1:
    dependencies:
      axios: 1.12.2
      joi: 18.0.1
      lodash: 4.17.21
      minimist: 1.2.8
      rxjs: 7.8.2
    transitivePeerDependencies:
      - debug

  walk-up-path@4.0.0: {}

  web-streams-polyfill@3.3.3: {}

  webidl-conversions@3.0.1: {}

  whatwg-url@5.0.0:
    dependencies:
      tr46: 0.0.3
      webidl-conversions: 3.0.1

  when-exit@2.1.5: {}

  which@2.0.2:
    dependencies:
      isexe: 2.0.0

  which@4.0.0:
    dependencies:
      isexe: 3.1.1

  which@5.0.0:
    dependencies:
      isexe: 3.1.1

  why-is-node-running@2.3.0:
    dependencies:
      siginfo: 2.0.0
      stackback: 0.0.2

  wrap-ansi@6.2.0:
    dependencies:
      ansi-styles: 4.3.0
      string-width: 4.2.3
      strip-ansi: 6.0.1

  wrap-ansi@7.0.0:
    dependencies:
      ansi-styles: 4.3.0
      string-width: 4.2.3
      strip-ansi: 6.0.1

  wrap-ansi@8.1.0:
    dependencies:
      ansi-styles: 6.2.3
      string-width: 5.1.2
      strip-ansi: 7.1.2

  wrappy@1.0.2: {}

  write-file-atomic@6.0.0:
    dependencies:
      imurmurhash: 0.1.4
      signal-exit: 4.1.0

  y18n@5.0.8: {}

  yallist@3.1.1: {}

  yallist@4.0.0: {}

  yallist@5.0.0: {}

  yargs-parser@21.1.1: {}

  yargs@17.7.2:
    dependencies:
      cliui: 8.0.1
      escalade: 3.2.0
      get-caller-file: 2.0.5
      require-directory: 2.1.1
      string-width: 4.2.3
      y18n: 5.0.8
      yargs-parser: 21.1.1

  yoctocolors-cjs@2.1.3: {}

  yoctocolors@2.1.2: {}

  zimmerframe@1.1.4: {}

  zod-package-json@1.2.0:
    dependencies:
      zod: 3.25.76

  zod-to-json-schema@3.24.6(zod@3.25.76):
    dependencies:
      zod: 3.25.76

  zod@3.25.76: {}

  zod@4.1.12: {}

  zwitch@2.0.4: {}<|MERGE_RESOLUTION|>--- conflicted
+++ resolved
@@ -1572,14 +1572,8 @@
   '@oxc-project/types@0.95.0':
     resolution: {integrity: sha512-vACy7vhpMPhjEJhULNxrdR0D943TkA/MigMpJCHmBHvMXxRStRi/dPtTlfQ3uDwWSzRpT8z+7ImjZVf8JWBocQ==}
 
-<<<<<<< HEAD
-  '@pkgjs/parseargs@0.11.0':
-    resolution: {integrity: sha512-+1VkjdD0QBLPodGrJUeqarH8VAIvQODIbwh9XpP5Syisf7YoQgsJKPNFoqqLQlu+VQ/tVSshMR6loPMn8U+dPg==}
-    engines: {node: '>=14'}
-=======
   '@oxc-project/types@0.96.0':
     resolution: {integrity: sha512-r/xkmoXA0xEpU6UGtn18CNVjXH6erU3KCpCDbpLmbVxBFor1U9MqN5Z2uMmCHJuXjJzlnDR+hWY+yPoLo8oHDw==}
->>>>>>> fd27ccc9
 
   '@quansync/fs@0.1.5':
     resolution: {integrity: sha512-lNS9hL2aS2NZgNW7BBj+6EBl4rOf8l+tQ0eRY6JWCI8jI2kc53gSoqbjojU0OnAWhzoXiOjFyGsHcDGePB3lhA==}
@@ -2436,33 +2430,6 @@
   '@types/node@24.10.0':
     resolution: {integrity: sha512-qzQZRBqkFsYyaSWXuEHc2WR9c0a0CXwiE5FWUvn7ZM+vdy1uZLfCunD38UzhuB7YN/J11ndbDBcTmOdxJo9Q7A==}
 
-<<<<<<< HEAD
-  '@types/node@24.9.1':
-    resolution: {integrity: sha512-QoiaXANRkSXK6p0Duvt56W208du4P9Uye9hWLWgGMDTEoKPhuenzNcC4vGUmrNkiOKTlIrBoyNQYNpSwfEZXSg==}
-
-  '@types/npm-package-arg@6.1.4':
-    resolution: {integrity: sha512-vDgdbMy2QXHnAruzlv68pUtXCjmqUk3WrBAsRboRovsOmxbfn/WiYCjmecyKjGztnMps5dWp4Uq2prp+Ilo17Q==}
-
-  '@types/npm-packlist@7.0.3':
-    resolution: {integrity: sha512-NzSrjqJyBeEkvZSXaMtcWIre5jcKft70OrqrRZ2dhX7rt7lWWMGfmaCcHsp3OzhwIs15QbydxUZCP4k0JvATDQ==}
-
-  '@types/npm-registry-fetch@8.0.9':
-    resolution: {integrity: sha512-7NxvodR5Yrop3pb6+n8jhJNyzwOX0+6F+iagNEoi9u1CGxruYAwZD8pvGc9prIkL0+FdX5Xp0p80J9QPrGUp/g==}
-
-  '@types/npmcli__arborist@6.3.1':
-    resolution: {integrity: sha512-CUADRvIKRFwVuiroLQ0wWzOpeOcL8OacCbODtZZxMOA+PBg1au/D8ry/zBnQWdEH+i0IXKeNL2Nt0er30bYWng==}
-
-  '@types/npmcli__package-json@4.0.4':
-    resolution: {integrity: sha512-6QjlFUSHBmZJWuC08bz1ZCx6tm4t+7+OJXAdvM6tL2pI7n6Bh5SIp/YxQvnOLFf8MzCXs2ijyFgrzaiu1UFBGA==}
-
-  '@types/npmlog@7.0.0':
-    resolution: {integrity: sha512-hJWbrKFvxKyWwSUXjZMYTINsSOY6IclhvGOZ97M8ac2tmR9hMwmTnYaMdpGhvju9ctWLTPhCS+eLfQNluiEjQQ==}
-
-  '@types/pacote@11.1.8':
-    resolution: {integrity: sha512-/XLR0VoTh2JEO0jJg1q/e6Rh9bxjBq9vorJuQmtT7rRrXSiWz7e7NsvXVYJQ0i8JxMlBMPPYDTnrRe7MZRFA8Q==}
-
-=======
->>>>>>> fd27ccc9
   '@types/react-dom@19.2.2':
     resolution: {integrity: sha512-9KQPoO6mZCi7jcIStSnlOWn2nEF3mNmyr3rIAsGnAbQKYbRLyqmeSc39EVgtxXVia+LMT8j3knZLAZAh+xLmrw==}
     peerDependencies:
@@ -6686,12 +6653,7 @@
 
   '@oxc-project/types@0.95.0': {}
 
-<<<<<<< HEAD
-  '@pkgjs/parseargs@0.11.0':
-    optional: true
-=======
   '@oxc-project/types@0.96.0': {}
->>>>>>> fd27ccc9
 
   '@quansync/fs@0.1.5':
     dependencies:
@@ -7468,49 +7430,6 @@
     dependencies:
       undici-types: 7.16.0
 
-<<<<<<< HEAD
-  '@types/node@24.9.1':
-    dependencies:
-      undici-types: 7.16.0
-
-  '@types/npm-package-arg@6.1.4': {}
-
-  '@types/npm-packlist@7.0.3':
-    dependencies:
-      '@types/ignore-walk': 4.0.3
-      '@types/npmcli__arborist': 6.3.1
-
-  '@types/npm-registry-fetch@8.0.9':
-    dependencies:
-      '@types/node': 20.19.23
-      '@types/node-fetch': 2.6.13
-      '@types/npm-package-arg': 6.1.4
-      '@types/npmlog': 7.0.0
-      '@types/ssri': 7.1.5
-
-  '@types/npmcli__arborist@6.3.1':
-    dependencies:
-      '@npm/types': 1.0.2
-      '@types/cacache': 19.0.0
-      '@types/node': 20.19.23
-      '@types/npmcli__package-json': 4.0.4
-      '@types/pacote': 11.1.8
-
-  '@types/npmcli__package-json@4.0.4': {}
-
-  '@types/npmlog@7.0.0':
-    dependencies:
-      '@types/node': 20.19.23
-
-  '@types/pacote@11.1.8':
-    dependencies:
-      '@types/node': 20.19.23
-      '@types/npm-registry-fetch': 8.0.9
-      '@types/npmlog': 7.0.0
-      '@types/ssri': 7.1.5
-
-=======
->>>>>>> fd27ccc9
   '@types/react-dom@19.2.2(@types/react@19.2.2)':
     dependencies:
       '@types/react': 19.2.2
